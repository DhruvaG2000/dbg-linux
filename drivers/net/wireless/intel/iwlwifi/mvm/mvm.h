--- conflicted
+++ resolved
@@ -1409,17 +1409,17 @@
 			  IWL_UCODE_TLV_API_SCAN_EXT_CHAN_VER);
 }
 
-<<<<<<< HEAD
+
 static inline bool iwl_mvm_is_reduced_config_scan_supported(struct iwl_mvm *mvm)
 {
 	return fw_has_api(&mvm->fw->ucode_capa,
 			  IWL_UCODE_TLV_API_REDUCED_SCAN_CONFIG);
-=======
+}
+
 static inline bool iwl_mvm_is_band_in_rx_supported(struct iwl_mvm *mvm)
 {
 	return fw_has_api(&mvm->fw->ucode_capa,
 			   IWL_UCODE_TLV_API_BAND_IN_RX_DATA);
->>>>>>> 086ddf86
 }
 
 static inline bool iwl_mvm_has_new_rx_stats_api(struct iwl_mvm *mvm)
