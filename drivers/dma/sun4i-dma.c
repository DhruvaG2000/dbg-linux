--- conflicted
+++ resolved
@@ -697,20 +697,13 @@
 		dest = sconfig->dst_addr;
 		endpoints = SUN4I_DMA_CFG_DST_DRQ_TYPE(vchan->endpoint) |
 			    SUN4I_DMA_CFG_DST_ADDR_MODE(io_mode) |
-<<<<<<< HEAD
-			    SUN4I_DMA_CFG_SRC_DRQ_TYPE(ram_type);
-=======
 			    SUN4I_DMA_CFG_SRC_DRQ_TYPE(ram_type) |
 			    SUN4I_DMA_CFG_SRC_ADDR_MODE(linear_mode);
->>>>>>> 04d5ce62
 	} else {
 		src = sconfig->src_addr;
 		dest = buf;
 		endpoints = SUN4I_DMA_CFG_DST_DRQ_TYPE(ram_type) |
-<<<<<<< HEAD
-=======
 			    SUN4I_DMA_CFG_DST_ADDR_MODE(linear_mode) |
->>>>>>> 04d5ce62
 			    SUN4I_DMA_CFG_SRC_DRQ_TYPE(vchan->endpoint) |
 			    SUN4I_DMA_CFG_SRC_ADDR_MODE(io_mode);
 	}
