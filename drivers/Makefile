--- conflicted
+++ resolved
@@ -122,11 +122,8 @@
 obj-y				+= clk/
 
 obj-$(CONFIG_HWSPINLOCK)	+= hwspinlock/
-<<<<<<< HEAD
 obj-$(CONFIG_NFC)		+= nfc/
 obj-$(CONFIG_IOMMU_SUPPORT)	+= iommu/
-=======
 
 # Virtualization drivers
-obj-$(CONFIG_VIRT_DRIVERS)	+= virt/
->>>>>>> f1f4ee01
+obj-$(CONFIG_VIRT_DRIVERS)	+= virt/