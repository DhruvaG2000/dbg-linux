// SPDX-License-Identifier: GPL-2.0
/*
 * Copyright (C) STMicroelectronics SA 2017
 *
 * Authors: Philippe Cornu <philippe.cornu@st.com>
 *          Yannick Fertre <yannick.fertre@st.com>
 *          Fabien Dessenne <fabien.dessenne@st.com>
 *          Mickael Reulier <mickael.reulier@st.com>
 */

#include <linux/clk.h>
#include <linux/component.h>
#include <linux/of_address.h>
#include <linux/of_graph.h>
#include <linux/reset.h>

#include <drm/drm_atomic.h>
#include <drm/drm_atomic_helper.h>
#include <drm/drm_crtc_helper.h>
#include <drm/drm_fb_cma_helper.h>
#include <drm/drm_gem_cma_helper.h>
#include <drm/drm_of.h>
#include <drm/drm_bridge.h>
#include <drm/drm_plane_helper.h>

#include <video/videomode.h>

#include "ltdc.h"

#define NB_CRTC 1
#define CRTC_MASK GENMASK(NB_CRTC - 1, 0)

#define MAX_IRQ 4

#define MAX_ENDPOINTS 2

#define HWVER_10200 0x010200
#define HWVER_10300 0x010300
#define HWVER_20101 0x020101

/*
 * The address of some registers depends on the HW version: such registers have
 * an extra offset specified with reg_ofs.
 */
#define REG_OFS_NONE	0
#define REG_OFS_4	4		/* Insertion of "Layer Conf. 2" reg */
#define REG_OFS		(ldev->caps.reg_ofs)
#define LAY_OFS		0x80		/* Register Offset between 2 layers */

/* Global register offsets */
#define LTDC_IDR	0x0000		/* IDentification */
#define LTDC_LCR	0x0004		/* Layer Count */
#define LTDC_SSCR	0x0008		/* Synchronization Size Configuration */
#define LTDC_BPCR	0x000C		/* Back Porch Configuration */
#define LTDC_AWCR	0x0010		/* Active Width Configuration */
#define LTDC_TWCR	0x0014		/* Total Width Configuration */
#define LTDC_GCR	0x0018		/* Global Control */
#define LTDC_GC1R	0x001C		/* Global Configuration 1 */
#define LTDC_GC2R	0x0020		/* Global Configuration 2 */
#define LTDC_SRCR	0x0024		/* Shadow Reload Configuration */
#define LTDC_GACR	0x0028		/* GAmma Correction */
#define LTDC_BCCR	0x002C		/* Background Color Configuration */
#define LTDC_IER	0x0034		/* Interrupt Enable */
#define LTDC_ISR	0x0038		/* Interrupt Status */
#define LTDC_ICR	0x003C		/* Interrupt Clear */
#define LTDC_LIPCR	0x0040		/* Line Interrupt Position Conf. */
#define LTDC_CPSR	0x0044		/* Current Position Status */
#define LTDC_CDSR	0x0048		/* Current Display Status */

/* Layer register offsets */
#define LTDC_L1LC1R	(0x80)		/* L1 Layer Configuration 1 */
#define LTDC_L1LC2R	(0x84)		/* L1 Layer Configuration 2 */
#define LTDC_L1CR	(0x84 + REG_OFS)/* L1 Control */
#define LTDC_L1WHPCR	(0x88 + REG_OFS)/* L1 Window Hor Position Config */
#define LTDC_L1WVPCR	(0x8C + REG_OFS)/* L1 Window Vert Position Config */
#define LTDC_L1CKCR	(0x90 + REG_OFS)/* L1 Color Keying Configuration */
#define LTDC_L1PFCR	(0x94 + REG_OFS)/* L1 Pixel Format Configuration */
#define LTDC_L1CACR	(0x98 + REG_OFS)/* L1 Constant Alpha Config */
#define LTDC_L1DCCR	(0x9C + REG_OFS)/* L1 Default Color Configuration */
#define LTDC_L1BFCR	(0xA0 + REG_OFS)/* L1 Blend Factors Configuration */
#define LTDC_L1FBBCR	(0xA4 + REG_OFS)/* L1 FrameBuffer Bus Control */
#define LTDC_L1AFBCR	(0xA8 + REG_OFS)/* L1 AuxFB Control */
#define LTDC_L1CFBAR	(0xAC + REG_OFS)/* L1 Color FrameBuffer Address */
#define LTDC_L1CFBLR	(0xB0 + REG_OFS)/* L1 Color FrameBuffer Length */
#define LTDC_L1CFBLNR	(0xB4 + REG_OFS)/* L1 Color FrameBuffer Line Nb */
#define LTDC_L1AFBAR	(0xB8 + REG_OFS)/* L1 AuxFB Address */
#define LTDC_L1AFBLR	(0xBC + REG_OFS)/* L1 AuxFB Length */
#define LTDC_L1AFBLNR	(0xC0 + REG_OFS)/* L1 AuxFB Line Number */
#define LTDC_L1CLUTWR	(0xC4 + REG_OFS)/* L1 CLUT Write */
#define LTDC_L1YS1R	(0xE0 + REG_OFS)/* L1 YCbCr Scale 1 */
#define LTDC_L1YS2R	(0xE4 + REG_OFS)/* L1 YCbCr Scale 2 */

/* Bit definitions */
#define SSCR_VSH	GENMASK(10, 0)	/* Vertical Synchronization Height */
#define SSCR_HSW	GENMASK(27, 16)	/* Horizontal Synchronization Width */

#define BPCR_AVBP	GENMASK(10, 0)	/* Accumulated Vertical Back Porch */
#define BPCR_AHBP	GENMASK(27, 16)	/* Accumulated Horizontal Back Porch */

#define AWCR_AAH	GENMASK(10, 0)	/* Accumulated Active Height */
#define AWCR_AAW	GENMASK(27, 16)	/* Accumulated Active Width */

#define TWCR_TOTALH	GENMASK(10, 0)	/* TOTAL Height */
#define TWCR_TOTALW	GENMASK(27, 16)	/* TOTAL Width */

#define GCR_LTDCEN	BIT(0)		/* LTDC ENable */
#define GCR_DEN		BIT(16)		/* Dither ENable */
#define GCR_PCPOL	BIT(28)		/* Pixel Clock POLarity-Inverted */
#define GCR_DEPOL	BIT(29)		/* Data Enable POLarity-High */
#define GCR_VSPOL	BIT(30)		/* Vertical Synchro POLarity-High */
#define GCR_HSPOL	BIT(31)		/* Horizontal Synchro POLarity-High */

#define GC1R_WBCH	GENMASK(3, 0)	/* Width of Blue CHannel output */
#define GC1R_WGCH	GENMASK(7, 4)	/* Width of Green Channel output */
#define GC1R_WRCH	GENMASK(11, 8)	/* Width of Red Channel output */
#define GC1R_PBEN	BIT(12)		/* Precise Blending ENable */
#define GC1R_DT		GENMASK(15, 14)	/* Dithering Technique */
#define GC1R_GCT	GENMASK(19, 17)	/* Gamma Correction Technique */
#define GC1R_SHREN	BIT(21)		/* SHadow Registers ENabled */
#define GC1R_BCP	BIT(22)		/* Background Colour Programmable */
#define GC1R_BBEN	BIT(23)		/* Background Blending ENabled */
#define GC1R_LNIP	BIT(24)		/* Line Number IRQ Position */
#define GC1R_TP		BIT(25)		/* Timing Programmable */
#define GC1R_IPP	BIT(26)		/* IRQ Polarity Programmable */
#define GC1R_SPP	BIT(27)		/* Sync Polarity Programmable */
#define GC1R_DWP	BIT(28)		/* Dither Width Programmable */
#define GC1R_STREN	BIT(29)		/* STatus Registers ENabled */
#define GC1R_BMEN	BIT(31)		/* Blind Mode ENabled */

#define GC2R_EDCA	BIT(0)		/* External Display Control Ability  */
#define GC2R_STSAEN	BIT(1)		/* Slave Timing Sync Ability ENabled */
#define GC2R_DVAEN	BIT(2)		/* Dual-View Ability ENabled */
#define GC2R_DPAEN	BIT(3)		/* Dual-Port Ability ENabled */
#define GC2R_BW		GENMASK(6, 4)	/* Bus Width (log2 of nb of bytes) */
#define GC2R_EDCEN	BIT(7)		/* External Display Control ENabled */

#define SRCR_IMR	BIT(0)		/* IMmediate Reload */
#define SRCR_VBR	BIT(1)		/* Vertical Blanking Reload */

#define BCCR_BCBLACK	0x00		/* Background Color BLACK */
#define BCCR_BCBLUE	GENMASK(7, 0)	/* Background Color BLUE */
#define BCCR_BCGREEN	GENMASK(15, 8)	/* Background Color GREEN */
#define BCCR_BCRED	GENMASK(23, 16)	/* Background Color RED */
#define BCCR_BCWHITE	GENMASK(23, 0)	/* Background Color WHITE */

#define IER_LIE		BIT(0)		/* Line Interrupt Enable */
#define IER_FUIE	BIT(1)		/* Fifo Underrun Interrupt Enable */
#define IER_TERRIE	BIT(2)		/* Transfer ERRor Interrupt Enable */
#define IER_RRIE	BIT(3)		/* Register Reload Interrupt enable */

#define ISR_LIF		BIT(0)		/* Line Interrupt Flag */
#define ISR_FUIF	BIT(1)		/* Fifo Underrun Interrupt Flag */
#define ISR_TERRIF	BIT(2)		/* Transfer ERRor Interrupt Flag */
#define ISR_RRIF	BIT(3)		/* Register Reload Interrupt Flag */

#define LXCR_LEN	BIT(0)		/* Layer ENable */
#define LXCR_COLKEN	BIT(1)		/* Color Keying Enable */
#define LXCR_CLUTEN	BIT(4)		/* Color Look-Up Table ENable */

#define LXWHPCR_WHSTPOS	GENMASK(11, 0)	/* Window Horizontal StarT POSition */
#define LXWHPCR_WHSPPOS	GENMASK(27, 16)	/* Window Horizontal StoP POSition */

#define LXWVPCR_WVSTPOS	GENMASK(10, 0)	/* Window Vertical StarT POSition */
#define LXWVPCR_WVSPPOS	GENMASK(26, 16)	/* Window Vertical StoP POSition */

#define LXPFCR_PF	GENMASK(2, 0)	/* Pixel Format */

#define LXCACR_CONSTA	GENMASK(7, 0)	/* CONSTant Alpha */

#define LXBFCR_BF2	GENMASK(2, 0)	/* Blending Factor 2 */
#define LXBFCR_BF1	GENMASK(10, 8)	/* Blending Factor 1 */

#define LXCFBLR_CFBLL	GENMASK(12, 0)	/* Color Frame Buffer Line Length */
#define LXCFBLR_CFBP	GENMASK(28, 16)	/* Color Frame Buffer Pitch in bytes */

#define LXCFBLNR_CFBLN	GENMASK(10, 0)	/* Color Frame Buffer Line Number */

#define CONSTA_MAX	0xFF		/* CONSTant Alpha MAX= 1.0 */
#define BF1_PAXCA	0x600		/* Pixel Alpha x Constant Alpha */
#define BF1_CA		0x400		/* Constant Alpha */
#define BF2_1PAXCA	0x007		/* 1 - (Pixel Alpha x Constant Alpha) */
#define BF2_1CA		0x005		/* 1 - Constant Alpha */

#define NB_PF		8		/* Max nb of HW pixel format */

enum ltdc_pix_fmt {
	PF_NONE,
	/* RGB formats */
	PF_ARGB8888,		/* ARGB [32 bits] */
	PF_RGBA8888,		/* RGBA [32 bits] */
	PF_RGB888,		/* RGB [24 bits] */
	PF_RGB565,		/* RGB [16 bits] */
	PF_ARGB1555,		/* ARGB A:1 bit RGB:15 bits [16 bits] */
	PF_ARGB4444,		/* ARGB A:4 bits R/G/B: 4 bits each [16 bits] */
	/* Indexed formats */
	PF_L8,			/* Indexed 8 bits [8 bits] */
	PF_AL44,		/* Alpha:4 bits + indexed 4 bits [8 bits] */
	PF_AL88			/* Alpha:8 bits + indexed 8 bits [16 bits] */
};

/* The index gives the encoding of the pixel format for an HW version */
static const enum ltdc_pix_fmt ltdc_pix_fmt_a0[NB_PF] = {
	PF_ARGB8888,		/* 0x00 */
	PF_RGB888,		/* 0x01 */
	PF_RGB565,		/* 0x02 */
	PF_ARGB1555,		/* 0x03 */
	PF_ARGB4444,		/* 0x04 */
	PF_L8,			/* 0x05 */
	PF_AL44,		/* 0x06 */
	PF_AL88			/* 0x07 */
};

static const enum ltdc_pix_fmt ltdc_pix_fmt_a1[NB_PF] = {
	PF_ARGB8888,		/* 0x00 */
	PF_RGB888,		/* 0x01 */
	PF_RGB565,		/* 0x02 */
	PF_RGBA8888,		/* 0x03 */
	PF_AL44,		/* 0x04 */
	PF_L8,			/* 0x05 */
	PF_ARGB1555,		/* 0x06 */
	PF_ARGB4444		/* 0x07 */
};

static inline u32 reg_read(void __iomem *base, u32 reg)
{
	return readl_relaxed(base + reg);
}

static inline void reg_write(void __iomem *base, u32 reg, u32 val)
{
	writel_relaxed(val, base + reg);
}

static inline void reg_set(void __iomem *base, u32 reg, u32 mask)
{
	reg_write(base, reg, reg_read(base, reg) | mask);
}

static inline void reg_clear(void __iomem *base, u32 reg, u32 mask)
{
	reg_write(base, reg, reg_read(base, reg) & ~mask);
}

static inline void reg_update_bits(void __iomem *base, u32 reg, u32 mask,
				   u32 val)
{
	reg_write(base, reg, (reg_read(base, reg) & ~mask) | val);
}

static inline struct ltdc_device *crtc_to_ltdc(struct drm_crtc *crtc)
{
	return (struct ltdc_device *)crtc->dev->dev_private;
}

static inline struct ltdc_device *plane_to_ltdc(struct drm_plane *plane)
{
	return (struct ltdc_device *)plane->dev->dev_private;
}

static inline struct ltdc_device *encoder_to_ltdc(struct drm_encoder *enc)
{
	return (struct ltdc_device *)enc->dev->dev_private;
}

static inline enum ltdc_pix_fmt to_ltdc_pixelformat(u32 drm_fmt)
{
	enum ltdc_pix_fmt pf;

	switch (drm_fmt) {
	case DRM_FORMAT_ARGB8888:
	case DRM_FORMAT_XRGB8888:
		pf = PF_ARGB8888;
		break;
	case DRM_FORMAT_RGBA8888:
	case DRM_FORMAT_RGBX8888:
		pf = PF_RGBA8888;
		break;
	case DRM_FORMAT_RGB888:
		pf = PF_RGB888;
		break;
	case DRM_FORMAT_RGB565:
		pf = PF_RGB565;
		break;
	case DRM_FORMAT_ARGB1555:
	case DRM_FORMAT_XRGB1555:
		pf = PF_ARGB1555;
		break;
	case DRM_FORMAT_ARGB4444:
	case DRM_FORMAT_XRGB4444:
		pf = PF_ARGB4444;
		break;
	case DRM_FORMAT_C8:
		pf = PF_L8;
		break;
	default:
		pf = PF_NONE;
		break;
		/* Note: There are no DRM_FORMAT for AL44 and AL88 */
	}

	return pf;
}

static inline u32 to_drm_pixelformat(enum ltdc_pix_fmt pf)
{
	switch (pf) {
	case PF_ARGB8888:
		return DRM_FORMAT_ARGB8888;
	case PF_RGBA8888:
		return DRM_FORMAT_RGBA8888;
	case PF_RGB888:
		return DRM_FORMAT_RGB888;
	case PF_RGB565:
		return DRM_FORMAT_RGB565;
	case PF_ARGB1555:
		return DRM_FORMAT_ARGB1555;
	case PF_ARGB4444:
		return DRM_FORMAT_ARGB4444;
	case PF_L8:
		return DRM_FORMAT_C8;
	case PF_AL44:		/* No DRM support */
	case PF_AL88:		/* No DRM support */
	case PF_NONE:
	default:
		return 0;
	}
}

static irqreturn_t ltdc_irq_thread(int irq, void *arg)
{
	struct drm_device *ddev = arg;
	struct ltdc_device *ldev = ddev->dev_private;
	struct drm_crtc *crtc = drm_crtc_from_index(ddev, 0);

	/* Line IRQ : trigger the vblank event */
	if (ldev->irq_status & ISR_LIF)
		drm_crtc_handle_vblank(crtc);

	/* Save FIFO Underrun & Transfer Error status */
	mutex_lock(&ldev->err_lock);
	if (ldev->irq_status & ISR_FUIF)
		ldev->error_status |= ISR_FUIF;
	if (ldev->irq_status & ISR_TERRIF)
		ldev->error_status |= ISR_TERRIF;
	mutex_unlock(&ldev->err_lock);

	return IRQ_HANDLED;
}

static irqreturn_t ltdc_irq(int irq, void *arg)
{
	struct drm_device *ddev = arg;
	struct ltdc_device *ldev = ddev->dev_private;

	/* Read & Clear the interrupt status */
	ldev->irq_status = reg_read(ldev->regs, LTDC_ISR);
	reg_write(ldev->regs, LTDC_ICR, ldev->irq_status);

	return IRQ_WAKE_THREAD;
}

/*
 * DRM_CRTC
 */

static void ltdc_crtc_atomic_enable(struct drm_crtc *crtc,
				    struct drm_crtc_state *old_state)
{
	struct ltdc_device *ldev = crtc_to_ltdc(crtc);

	DRM_DEBUG_DRIVER("\n");

	/* Sets the background color value */
	reg_write(ldev->regs, LTDC_BCCR, BCCR_BCBLACK);

	/* Enable IRQ */
	reg_set(ldev->regs, LTDC_IER, IER_RRIE | IER_FUIE | IER_TERRIE);

	/* Immediately commit the planes */
	reg_set(ldev->regs, LTDC_SRCR, SRCR_IMR);

	/* Enable LTDC */
	reg_set(ldev->regs, LTDC_GCR, GCR_LTDCEN);

	drm_crtc_vblank_on(crtc);
}

static void ltdc_crtc_atomic_disable(struct drm_crtc *crtc,
				     struct drm_crtc_state *old_state)
{
	struct ltdc_device *ldev = crtc_to_ltdc(crtc);

	DRM_DEBUG_DRIVER("\n");

	drm_crtc_vblank_off(crtc);

	/* disable LTDC */
	reg_clear(ldev->regs, LTDC_GCR, GCR_LTDCEN);

	/* disable IRQ */
	reg_clear(ldev->regs, LTDC_IER, IER_RRIE | IER_FUIE | IER_TERRIE);

	/* immediately commit disable of layers before switching off LTDC */
	reg_set(ldev->regs, LTDC_SRCR, SRCR_IMR);
}

static void ltdc_crtc_mode_set_nofb(struct drm_crtc *crtc)
{
	struct ltdc_device *ldev = crtc_to_ltdc(crtc);
	struct drm_display_mode *mode = &crtc->state->adjusted_mode;
	struct videomode vm;
	int rate = mode->clock * 1000;
	u32 hsync, vsync, accum_hbp, accum_vbp, accum_act_w, accum_act_h;
	u32 total_width, total_height;
	u32 val;

	drm_display_mode_to_videomode(mode, &vm);

	DRM_DEBUG_DRIVER("CRTC:%d mode:%s\n", crtc->base.id, mode->name);
	DRM_DEBUG_DRIVER("Video mode: %dx%d", vm.hactive, vm.vactive);
	DRM_DEBUG_DRIVER(" hfp %d hbp %d hsl %d vfp %d vbp %d vsl %d\n",
			 vm.hfront_porch, vm.hback_porch, vm.hsync_len,
			 vm.vfront_porch, vm.vback_porch, vm.vsync_len);

	/* Convert video timings to ltdc timings */
	hsync = vm.hsync_len - 1;
	vsync = vm.vsync_len - 1;
	accum_hbp = hsync + vm.hback_porch;
	accum_vbp = vsync + vm.vback_porch;
	accum_act_w = accum_hbp + vm.hactive;
	accum_act_h = accum_vbp + vm.vactive;
	total_width = accum_act_w + vm.hfront_porch;
	total_height = accum_act_h + vm.vfront_porch;

	clk_disable(ldev->pixel_clk);

	if (clk_set_rate(ldev->pixel_clk, rate) < 0) {
		DRM_ERROR("Cannot set rate (%dHz) for pixel clk\n", rate);
		return;
	}

	clk_enable(ldev->pixel_clk);

	/* Configures the HS, VS, DE and PC polarities. Default Active Low */
	val = 0;

	if (vm.flags & DISPLAY_FLAGS_HSYNC_HIGH)
		val |= GCR_HSPOL;

	if (vm.flags & DISPLAY_FLAGS_VSYNC_HIGH)
		val |= GCR_VSPOL;

	if (vm.flags & DISPLAY_FLAGS_DE_HIGH)
		val |= GCR_DEPOL;

	if (vm.flags & DISPLAY_FLAGS_PIXDATA_NEGEDGE)
		val |= GCR_PCPOL;

	reg_update_bits(ldev->regs, LTDC_GCR,
			GCR_HSPOL | GCR_VSPOL | GCR_DEPOL | GCR_PCPOL, val);

	/* Set Synchronization size */
	val = (hsync << 16) | vsync;
	reg_update_bits(ldev->regs, LTDC_SSCR, SSCR_VSH | SSCR_HSW, val);

	/* Set Accumulated Back porch */
	val = (accum_hbp << 16) | accum_vbp;
	reg_update_bits(ldev->regs, LTDC_BPCR, BPCR_AVBP | BPCR_AHBP, val);

	/* Set Accumulated Active Width */
	val = (accum_act_w << 16) | accum_act_h;
	reg_update_bits(ldev->regs, LTDC_AWCR, AWCR_AAW | AWCR_AAH, val);

	/* Set total width & height */
	val = (total_width << 16) | total_height;
	reg_update_bits(ldev->regs, LTDC_TWCR, TWCR_TOTALH | TWCR_TOTALW, val);

	reg_write(ldev->regs, LTDC_LIPCR, (accum_act_h + 1));
}

static void ltdc_crtc_atomic_flush(struct drm_crtc *crtc,
				   struct drm_crtc_state *old_crtc_state)
{
	struct ltdc_device *ldev = crtc_to_ltdc(crtc);
	struct drm_pending_vblank_event *event = crtc->state->event;

	DRM_DEBUG_ATOMIC("\n");

	/* Commit shadow registers = update planes at next vblank */
	reg_set(ldev->regs, LTDC_SRCR, SRCR_VBR);

	if (event) {
		crtc->state->event = NULL;

		spin_lock_irq(&crtc->dev->event_lock);
		if (drm_crtc_vblank_get(crtc) == 0)
			drm_crtc_arm_vblank_event(crtc, event);
		else
			drm_crtc_send_vblank_event(crtc, event);
		spin_unlock_irq(&crtc->dev->event_lock);
	}
}

static const struct drm_crtc_helper_funcs ltdc_crtc_helper_funcs = {
	.mode_set_nofb = ltdc_crtc_mode_set_nofb,
	.atomic_flush = ltdc_crtc_atomic_flush,
	.atomic_enable = ltdc_crtc_atomic_enable,
	.atomic_disable = ltdc_crtc_atomic_disable,
};

int ltdc_crtc_enable_vblank(struct drm_device *ddev, unsigned int pipe)
{
	struct ltdc_device *ldev = ddev->dev_private;

	DRM_DEBUG_DRIVER("\n");
	reg_set(ldev->regs, LTDC_IER, IER_LIE);

	return 0;
}

void ltdc_crtc_disable_vblank(struct drm_device *ddev, unsigned int pipe)
{
	struct ltdc_device *ldev = ddev->dev_private;

	DRM_DEBUG_DRIVER("\n");
	reg_clear(ldev->regs, LTDC_IER, IER_LIE);
}

static const struct drm_crtc_funcs ltdc_crtc_funcs = {
	.destroy = drm_crtc_cleanup,
	.set_config = drm_atomic_helper_set_config,
	.page_flip = drm_atomic_helper_page_flip,
	.reset = drm_atomic_helper_crtc_reset,
	.atomic_duplicate_state = drm_atomic_helper_crtc_duplicate_state,
	.atomic_destroy_state = drm_atomic_helper_crtc_destroy_state,
};

/*
 * DRM_PLANE
 */

static int ltdc_plane_atomic_check(struct drm_plane *plane,
				   struct drm_plane_state *state)
{
	struct drm_framebuffer *fb = state->fb;
	u32 src_x, src_y, src_w, src_h;

	DRM_DEBUG_DRIVER("\n");

	if (!fb)
		return 0;

	/* convert src_ from 16:16 format */
	src_x = state->src_x >> 16;
	src_y = state->src_y >> 16;
	src_w = state->src_w >> 16;
	src_h = state->src_h >> 16;

	/* Reject scaling */
	if (src_w != state->crtc_w || src_h != state->crtc_h) {
		DRM_ERROR("Scaling is not supported");
		return -EINVAL;
	}

	return 0;
}

static void ltdc_plane_atomic_update(struct drm_plane *plane,
				     struct drm_plane_state *oldstate)
{
	struct ltdc_device *ldev = plane_to_ltdc(plane);
	struct drm_plane_state *state = plane->state;
	struct drm_framebuffer *fb = state->fb;
	u32 lofs = plane->index * LAY_OFS;
	u32 x0 = state->crtc_x;
	u32 x1 = state->crtc_x + state->crtc_w - 1;
	u32 y0 = state->crtc_y;
	u32 y1 = state->crtc_y + state->crtc_h - 1;
	u32 src_x, src_y, src_w, src_h;
	u32 val, pitch_in_bytes, line_length, paddr, ahbp, avbp, bpcr;
	enum ltdc_pix_fmt pf;

	if (!state->crtc || !fb) {
		DRM_DEBUG_DRIVER("fb or crtc NULL");
		return;
	}

	/* convert src_ from 16:16 format */
	src_x = state->src_x >> 16;
	src_y = state->src_y >> 16;
	src_w = state->src_w >> 16;
	src_h = state->src_h >> 16;

	DRM_DEBUG_DRIVER("plane:%d fb:%d (%dx%d)@(%d,%d) -> (%dx%d)@(%d,%d)\n",
			 plane->base.id, fb->base.id,
			 src_w, src_h, src_x, src_y,
			 state->crtc_w, state->crtc_h,
			 state->crtc_x, state->crtc_y);

	bpcr = reg_read(ldev->regs, LTDC_BPCR);
	ahbp = (bpcr & BPCR_AHBP) >> 16;
	avbp = bpcr & BPCR_AVBP;

	/* Configures the horizontal start and stop position */
	val = ((x1 + 1 + ahbp) << 16) + (x0 + 1 + ahbp);
	reg_update_bits(ldev->regs, LTDC_L1WHPCR + lofs,
			LXWHPCR_WHSTPOS | LXWHPCR_WHSPPOS, val);

	/* Configures the vertical start and stop position */
	val = ((y1 + 1 + avbp) << 16) + (y0 + 1 + avbp);
	reg_update_bits(ldev->regs, LTDC_L1WVPCR + lofs,
			LXWVPCR_WVSTPOS | LXWVPCR_WVSPPOS, val);

	/* Specifies the pixel format */
	pf = to_ltdc_pixelformat(fb->format->format);
	for (val = 0; val < NB_PF; val++)
		if (ldev->caps.pix_fmt_hw[val] == pf)
			break;

	if (val == NB_PF) {
		DRM_ERROR("Pixel format %.4s not supported\n",
			  (char *)&fb->format->format);
		val = 0;	/* set by default ARGB 32 bits */
	}
	reg_update_bits(ldev->regs, LTDC_L1PFCR + lofs, LXPFCR_PF, val);

	/* Configures the color frame buffer pitch in bytes & line length */
	pitch_in_bytes = fb->pitches[0];
	line_length = drm_format_plane_cpp(fb->format->format, 0) *
		      (x1 - x0 + 1) + (ldev->caps.bus_width >> 3) - 1;
	val = ((pitch_in_bytes << 16) | line_length);
	reg_update_bits(ldev->regs, LTDC_L1CFBLR + lofs,
			LXCFBLR_CFBLL | LXCFBLR_CFBP, val);

	/* Specifies the constant alpha value */
	val = CONSTA_MAX;
	reg_update_bits(ldev->regs, LTDC_L1CACR + lofs, LXCACR_CONSTA, val);

	/* Specifies the blending factors */
	val = BF1_PAXCA | BF2_1PAXCA;
	reg_update_bits(ldev->regs, LTDC_L1BFCR + lofs,
			LXBFCR_BF2 | LXBFCR_BF1, val);

	/* Configures the frame buffer line number */
	val = y1 - y0 + 1;
	reg_update_bits(ldev->regs, LTDC_L1CFBLNR + lofs, LXCFBLNR_CFBLN, val);

	/* Sets the FB address */
	paddr = (u32)drm_fb_cma_get_gem_addr(fb, state, 0);

	DRM_DEBUG_DRIVER("fb: phys 0x%08x", paddr);
	reg_write(ldev->regs, LTDC_L1CFBAR + lofs, paddr);

	/* Enable layer and CLUT if needed */
	val = fb->format->format == DRM_FORMAT_C8 ? LXCR_CLUTEN : 0;
	val |= LXCR_LEN;
	reg_update_bits(ldev->regs, LTDC_L1CR + lofs,
			LXCR_LEN | LXCR_CLUTEN, val);

	mutex_lock(&ldev->err_lock);
	if (ldev->error_status & ISR_FUIF) {
		DRM_DEBUG_DRIVER("Fifo underrun\n");
		ldev->error_status &= ~ISR_FUIF;
	}
	if (ldev->error_status & ISR_TERRIF) {
		DRM_DEBUG_DRIVER("Transfer error\n");
		ldev->error_status &= ~ISR_TERRIF;
	}
	mutex_unlock(&ldev->err_lock);
}

static void ltdc_plane_atomic_disable(struct drm_plane *plane,
				      struct drm_plane_state *oldstate)
{
	struct ltdc_device *ldev = plane_to_ltdc(plane);
	u32 lofs = plane->index * LAY_OFS;

	/* disable layer */
	reg_clear(ldev->regs, LTDC_L1CR + lofs, LXCR_LEN);

	DRM_DEBUG_DRIVER("CRTC:%d plane:%d\n",
			 oldstate->crtc->base.id, plane->base.id);
}

static const struct drm_plane_funcs ltdc_plane_funcs = {
	.update_plane = drm_atomic_helper_update_plane,
	.disable_plane = drm_atomic_helper_disable_plane,
	.destroy = drm_plane_cleanup,
	.reset = drm_atomic_helper_plane_reset,
	.atomic_duplicate_state = drm_atomic_helper_plane_duplicate_state,
	.atomic_destroy_state = drm_atomic_helper_plane_destroy_state,
};

static const struct drm_plane_helper_funcs ltdc_plane_helper_funcs = {
	.atomic_check = ltdc_plane_atomic_check,
	.atomic_update = ltdc_plane_atomic_update,
	.atomic_disable = ltdc_plane_atomic_disable,
};

static struct drm_plane *ltdc_plane_create(struct drm_device *ddev,
					   enum drm_plane_type type)
{
	unsigned long possible_crtcs = CRTC_MASK;
	struct ltdc_device *ldev = ddev->dev_private;
	struct device *dev = ddev->dev;
	struct drm_plane *plane;
	unsigned int i, nb_fmt = 0;
	u32 formats[NB_PF];
	u32 drm_fmt;
	int ret;

	/* Get supported pixel formats */
	for (i = 0; i < NB_PF; i++) {
		drm_fmt = to_drm_pixelformat(ldev->caps.pix_fmt_hw[i]);
		if (!drm_fmt)
			continue;
		formats[nb_fmt++] = drm_fmt;
	}

	plane = devm_kzalloc(dev, sizeof(*plane), GFP_KERNEL);
	if (!plane)
		return 0;

	ret = drm_universal_plane_init(ddev, plane, possible_crtcs,
				       &ltdc_plane_funcs, formats, nb_fmt,
				       NULL, type, NULL);
	if (ret < 0)
		return 0;

	drm_plane_helper_add(plane, &ltdc_plane_helper_funcs);

	DRM_DEBUG_DRIVER("plane:%d created\n", plane->base.id);

	return plane;
}

static void ltdc_plane_destroy_all(struct drm_device *ddev)
{
	struct drm_plane *plane, *plane_temp;

	list_for_each_entry_safe(plane, plane_temp,
				 &ddev->mode_config.plane_list, head)
		drm_plane_cleanup(plane);
}

static int ltdc_crtc_init(struct drm_device *ddev, struct drm_crtc *crtc)
{
	struct ltdc_device *ldev = ddev->dev_private;
	struct drm_plane *primary, *overlay;
	unsigned int i;
	int ret;

	primary = ltdc_plane_create(ddev, DRM_PLANE_TYPE_PRIMARY);
	if (!primary) {
		DRM_ERROR("Can not create primary plane\n");
		return -EINVAL;
	}

	ret = drm_crtc_init_with_planes(ddev, crtc, primary, NULL,
					&ltdc_crtc_funcs, NULL);
	if (ret) {
		DRM_ERROR("Can not initialize CRTC\n");
		goto cleanup;
	}

	drm_crtc_helper_add(crtc, &ltdc_crtc_helper_funcs);

	DRM_DEBUG_DRIVER("CRTC:%d created\n", crtc->base.id);

	/* Add planes. Note : the first layer is used by primary plane */
	for (i = 1; i < ldev->caps.nb_layers; i++) {
		overlay = ltdc_plane_create(ddev, DRM_PLANE_TYPE_OVERLAY);
		if (!overlay) {
			ret = -ENOMEM;
			DRM_ERROR("Can not create overlay plane %d\n", i);
			goto cleanup;
		}
	}

	return 0;

cleanup:
	ltdc_plane_destroy_all(ddev);
	return ret;
}

/*
 * DRM_ENCODER
 */

static const struct drm_encoder_funcs ltdc_encoder_funcs = {
	.destroy = drm_encoder_cleanup,
};

static int ltdc_encoder_init(struct drm_device *ddev, struct drm_bridge *bridge)
{
	struct drm_encoder *encoder;
	int ret;

	encoder = devm_kzalloc(ddev->dev, sizeof(*encoder), GFP_KERNEL);
	if (!encoder)
		return -ENOMEM;

	encoder->possible_crtcs = CRTC_MASK;
	encoder->possible_clones = 0;	/* No cloning support */

	drm_encoder_init(ddev, encoder, &ltdc_encoder_funcs,
			 DRM_MODE_ENCODER_DPI, NULL);

	ret = drm_bridge_attach(encoder, bridge, NULL);
	if (ret) {
		drm_encoder_cleanup(encoder);
		return -EINVAL;
	}

	DRM_DEBUG_DRIVER("Bridge encoder:%d created\n", encoder->base.id);

	return 0;
}

static int ltdc_get_caps(struct drm_device *ddev)
{
	struct ltdc_device *ldev = ddev->dev_private;
	u32 bus_width_log2, lcr, gc2r;

	/* at least 1 layer must be managed */
	lcr = reg_read(ldev->regs, LTDC_LCR);

	ldev->caps.nb_layers = max_t(int, lcr, 1);

	/* set data bus width */
	gc2r = reg_read(ldev->regs, LTDC_GC2R);
	bus_width_log2 = (gc2r & GC2R_BW) >> 4;
	ldev->caps.bus_width = 8 << bus_width_log2;
	ldev->caps.hw_version = reg_read(ldev->regs, LTDC_IDR);

	switch (ldev->caps.hw_version) {
	case HWVER_10200:
	case HWVER_10300:
		ldev->caps.reg_ofs = REG_OFS_NONE;
		ldev->caps.pix_fmt_hw = ltdc_pix_fmt_a0;
		break;
	case HWVER_20101:
		ldev->caps.reg_ofs = REG_OFS_4;
		ldev->caps.pix_fmt_hw = ltdc_pix_fmt_a1;
		break;
	default:
		return -ENODEV;
	}

	return 0;
}

int ltdc_load(struct drm_device *ddev)
{
	struct platform_device *pdev = to_platform_device(ddev->dev);
	struct ltdc_device *ldev = ddev->dev_private;
	struct device *dev = ddev->dev;
	struct device_node *np = dev->of_node;
	struct drm_bridge *bridge[MAX_ENDPOINTS] = {NULL};
	struct drm_panel *panel[MAX_ENDPOINTS] = {NULL};
	struct drm_crtc *crtc;
	struct reset_control *rstc;
	struct resource *res;
	int irq, ret, i, endpoint_not_ready = -ENODEV;

	DRM_DEBUG_DRIVER("\n");

	/* Get endpoints if any */
	for (i = 0; i < MAX_ENDPOINTS; i++) {
		ret = drm_of_find_panel_or_bridge(np, 0, i, &panel[i],
						  &bridge[i]);

		/*
		 * If at least one endpoint is ready, continue probing,
		 * else if at least one endpoint is -EPROBE_DEFER and
		 * there is no previous ready endpoints, defer probing.
		 */
		if (!ret)
			endpoint_not_ready = 0;
		else if (ret == -EPROBE_DEFER && endpoint_not_ready)
			endpoint_not_ready = -EPROBE_DEFER;
	}

	if (endpoint_not_ready)
		return endpoint_not_ready;

	rstc = devm_reset_control_get_exclusive(dev, NULL);

	mutex_init(&ldev->err_lock);

	ldev->pixel_clk = devm_clk_get(dev, "lcd");
	if (IS_ERR(ldev->pixel_clk)) {
		DRM_ERROR("Unable to get lcd clock\n");
		return -ENODEV;
	}

	if (clk_prepare_enable(ldev->pixel_clk)) {
		DRM_ERROR("Unable to prepare pixel clock\n");
		return -ENODEV;
	}

	res = platform_get_resource(pdev, IORESOURCE_MEM, 0);
	ldev->regs = devm_ioremap_resource(dev, res);
	if (IS_ERR(ldev->regs)) {
		DRM_ERROR("Unable to get ltdc registers\n");
		ret = PTR_ERR(ldev->regs);
		goto err;
	}

	for (i = 0; i < MAX_IRQ; i++) {
		irq = platform_get_irq(pdev, i);
		if (irq < 0)
			continue;

		ret = devm_request_threaded_irq(dev, irq, ltdc_irq,
						ltdc_irq_thread, IRQF_ONESHOT,
						dev_name(dev), ddev);
		if (ret) {
			DRM_ERROR("Failed to register LTDC interrupt\n");
			goto err;
		}
	}

	if (!IS_ERR(rstc))
		reset_control_deassert(rstc);

	/* Disable interrupts */
	reg_clear(ldev->regs, LTDC_IER,
		  IER_LIE | IER_RRIE | IER_FUIE | IER_TERRIE);

	ret = ltdc_get_caps(ddev);
	if (ret) {
		DRM_ERROR("hardware identifier (0x%08x) not supported!\n",
			  ldev->caps.hw_version);
		goto err;
	}

	DRM_INFO("ltdc hw version 0x%08x - ready\n", ldev->caps.hw_version);

	/* Add endpoints panels or bridges if any */
	for (i = 0; i < MAX_ENDPOINTS; i++) {
		if (panel[i]) {
			bridge[i] = drm_panel_bridge_add(panel[i],
							DRM_MODE_CONNECTOR_DPI);
			if (IS_ERR(bridge[i])) {
				DRM_ERROR("panel-bridge endpoint %d\n", i);
				ret = PTR_ERR(bridge[i]);
				goto err;
			}
		}
<<<<<<< HEAD
	}

	ret = ltdc_encoder_init(ddev, bridge);
	if (ret) {
		DRM_ERROR("Failed to init encoder\n");
		goto err;
=======

		if (bridge[i]) {
			ret = ltdc_encoder_init(ddev, bridge[i]);
			if (ret) {
				DRM_ERROR("init encoder endpoint %d\n", i);
				goto err;
			}
		}
>>>>>>> 661e50bc
	}

	crtc = devm_kzalloc(dev, sizeof(*crtc), GFP_KERNEL);
	if (!crtc) {
		DRM_ERROR("Failed to allocate crtc\n");
		ret = -ENOMEM;
		goto err;
	}

	ret = ltdc_crtc_init(ddev, crtc);
	if (ret) {
		DRM_ERROR("Failed to init crtc\n");
		goto err;
	}

	ret = drm_vblank_init(ddev, NB_CRTC);
	if (ret) {
		DRM_ERROR("Failed calling drm_vblank_init()\n");
		goto err;
	}

	/* Allow usage of vblank without having to call drm_irq_install */
	ddev->irq_enabled = 1;

	return 0;

err:
<<<<<<< HEAD
	drm_panel_bridge_remove(bridge);
=======
	for (i = 0; i < MAX_ENDPOINTS; i++)
		drm_panel_bridge_remove(bridge[i]);
>>>>>>> 661e50bc

	clk_disable_unprepare(ldev->pixel_clk);

	return ret;
}

void ltdc_unload(struct drm_device *ddev)
{
	struct ltdc_device *ldev = ddev->dev_private;
	int i;

	DRM_DEBUG_DRIVER("\n");

<<<<<<< HEAD
	drm_of_panel_bridge_remove(ddev->dev->of_node, 0, 0);
=======
	for (i = 0; i < MAX_ENDPOINTS; i++)
		drm_of_panel_bridge_remove(ddev->dev->of_node, 0, i);
>>>>>>> 661e50bc

	clk_disable_unprepare(ldev->pixel_clk);
}

MODULE_AUTHOR("Philippe Cornu <philippe.cornu@st.com>");
MODULE_AUTHOR("Yannick Fertre <yannick.fertre@st.com>");
MODULE_AUTHOR("Fabien Dessenne <fabien.dessenne@st.com>");
MODULE_AUTHOR("Mickael Reulier <mickael.reulier@st.com>");
MODULE_DESCRIPTION("STMicroelectronics ST DRM LTDC driver");
MODULE_LICENSE("GPL v2");<|MERGE_RESOLUTION|>--- conflicted
+++ resolved
@@ -949,14 +949,6 @@
 				goto err;
 			}
 		}
-<<<<<<< HEAD
-	}
-
-	ret = ltdc_encoder_init(ddev, bridge);
-	if (ret) {
-		DRM_ERROR("Failed to init encoder\n");
-		goto err;
-=======
 
 		if (bridge[i]) {
 			ret = ltdc_encoder_init(ddev, bridge[i]);
@@ -965,7 +957,6 @@
 				goto err;
 			}
 		}
->>>>>>> 661e50bc
 	}
 
 	crtc = devm_kzalloc(dev, sizeof(*crtc), GFP_KERNEL);
@@ -993,12 +984,8 @@
 	return 0;
 
 err:
-<<<<<<< HEAD
-	drm_panel_bridge_remove(bridge);
-=======
 	for (i = 0; i < MAX_ENDPOINTS; i++)
 		drm_panel_bridge_remove(bridge[i]);
->>>>>>> 661e50bc
 
 	clk_disable_unprepare(ldev->pixel_clk);
 
@@ -1012,12 +999,8 @@
 
 	DRM_DEBUG_DRIVER("\n");
 
-<<<<<<< HEAD
-	drm_of_panel_bridge_remove(ddev->dev->of_node, 0, 0);
-=======
 	for (i = 0; i < MAX_ENDPOINTS; i++)
 		drm_of_panel_bridge_remove(ddev->dev->of_node, 0, i);
->>>>>>> 661e50bc
 
 	clk_disable_unprepare(ldev->pixel_clk);
 }
