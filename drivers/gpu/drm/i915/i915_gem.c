--- conflicted
+++ resolved
@@ -2425,11 +2425,8 @@
 	if (i915_gem_object_needs_bit17_swizzle(obj))
 		i915_gem_object_do_bit_17_swizzle(obj, st);
 
-<<<<<<< HEAD
-=======
 	return st;
 
->>>>>>> c470abd4
 err_sg:
 	sg_mark_end(sg);
 err_pages:
@@ -3488,15 +3485,11 @@
 
 	vma->display_alignment = max_t(u64, vma->display_alignment, alignment);
 
-<<<<<<< HEAD
-	i915_gem_object_flush_cpu_write_domain(obj);
-=======
 	/* Treat this as an end-of-frame, like intel_user_framebuffer_dirty() */
 	if (obj->cache_dirty || obj->base.write_domain == I915_GEM_DOMAIN_CPU) {
 		i915_gem_clflush_object(obj, true);
 		intel_fb_obj_flush(obj, false, ORIGIN_DIRTYFB);
 	}
->>>>>>> c470abd4
 
 	old_write_domain = obj->base.write_domain;
 	old_read_domains = obj->base.read_domains;
@@ -3630,96 +3623,6 @@
 		 */
 		if (!request->emitted_jiffies)
 			continue;
-<<<<<<< HEAD
-
-		target = request;
-	}
-	if (target)
-		i915_gem_request_get(target);
-	spin_unlock(&file_priv->mm.lock);
-
-	if (target == NULL)
-		return 0;
-
-	ret = i915_wait_request(target, I915_WAIT_INTERRUPTIBLE, NULL, NULL);
-	i915_gem_request_put(target);
-
-	return ret;
-}
-
-static bool
-i915_vma_misplaced(struct i915_vma *vma, u64 size, u64 alignment, u64 flags)
-{
-	if (!drm_mm_node_allocated(&vma->node))
-		return false;
-
-	if (vma->node.size < size)
-		return true;
-
-	if (alignment && vma->node.start & (alignment - 1))
-		return true;
-
-	if (flags & PIN_MAPPABLE && !i915_vma_is_map_and_fenceable(vma))
-		return true;
-
-	if (flags & PIN_OFFSET_BIAS &&
-	    vma->node.start < (flags & PIN_OFFSET_MASK))
-		return true;
-
-	if (flags & PIN_OFFSET_FIXED &&
-	    vma->node.start != (flags & PIN_OFFSET_MASK))
-		return true;
-
-	return false;
-}
-
-void __i915_vma_set_map_and_fenceable(struct i915_vma *vma)
-{
-	struct drm_i915_gem_object *obj = vma->obj;
-	struct drm_i915_private *dev_priv = to_i915(obj->base.dev);
-	bool mappable, fenceable;
-	u32 fence_size, fence_alignment;
-
-	fence_size = i915_gem_get_ggtt_size(dev_priv,
-					    vma->size,
-					    i915_gem_object_get_tiling(obj));
-	fence_alignment = i915_gem_get_ggtt_alignment(dev_priv,
-						      vma->size,
-						      i915_gem_object_get_tiling(obj),
-						      true);
-
-	fenceable = (vma->node.size == fence_size &&
-		     (vma->node.start & (fence_alignment - 1)) == 0);
-
-	mappable = (vma->node.start + fence_size <=
-		    dev_priv->ggtt.mappable_end);
-
-	/*
-	 * Explicitly disable for rotated VMA since the display does not
-	 * need the fence and the VMA is not accessible to other users.
-	 */
-	if (mappable && fenceable &&
-	    vma->ggtt_view.type != I915_GGTT_VIEW_ROTATED)
-		vma->flags |= I915_VMA_CAN_FENCE;
-	else
-		vma->flags &= ~I915_VMA_CAN_FENCE;
-}
-
-int __i915_vma_do_pin(struct i915_vma *vma,
-		      u64 size, u64 alignment, u64 flags)
-{
-	unsigned int bound = vma->flags;
-	int ret;
-
-	GEM_BUG_ON((flags & (PIN_GLOBAL | PIN_USER)) == 0);
-	GEM_BUG_ON((flags & PIN_GLOBAL) && !i915_vma_is_ggtt(vma));
-
-	if (WARN_ON(bound & I915_VMA_PIN_OVERFLOW)) {
-		ret = -EBUSY;
-		goto err;
-	}
-=======
->>>>>>> c470abd4
 
 		target = request;
 	}
