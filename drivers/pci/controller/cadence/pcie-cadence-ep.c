// SPDX-License-Identifier: GPL-2.0
// Copyright (c) 2017 Cadence
// Cadence PCIe endpoint controller driver.
// Author: Cyrille Pitchen <cyrille.pitchen@free-electrons.com>

#include <linux/delay.h>
#include <linux/kernel.h>
#include <linux/of.h>
#include <linux/pci-epc.h>
#include <linux/platform_device.h>
#include <linux/sizes.h>

#include "pcie-cadence.h"

#define CDNS_PCIE_EP_MIN_APERTURE		128	/* 128 bytes */
#define CDNS_PCIE_EP_IRQ_PCI_ADDR_NONE		0x1
#define CDNS_PCIE_EP_IRQ_PCI_ADDR_LEGACY	0x3

static int cdns_pcie_ep_write_header(struct pci_epc *epc, u8 fn, u8 vfn,
				     struct pci_epf_header *hdr)
{
	struct cdns_pcie_ep *ep = epc_get_drvdata(epc);
	u32 cap = CDNS_PCIE_EP_FUNC_SRIOV_CAP_OFFSET;
	struct cdns_pcie *pcie = &ep->pcie;
	u32 reg;

	if (vfn > 1) {
		dev_dbg(&epc->dev, "Only Virtual Function #1 has deviceID\n");
		return 0;
	} else if (vfn == 1) {
		reg = cap + PCI_SRIOV_VF_DID;
		cdns_pcie_ep_fn_writew(pcie, fn, reg, hdr->deviceid);
		return 0;
	}

	cdns_pcie_ep_fn_writew(pcie, fn, PCI_DEVICE_ID, hdr->deviceid);
	cdns_pcie_ep_fn_writeb(pcie, fn, PCI_REVISION_ID, hdr->revid);
	cdns_pcie_ep_fn_writeb(pcie, fn, PCI_CLASS_PROG, hdr->progif_code);
	cdns_pcie_ep_fn_writew(pcie, fn, PCI_CLASS_DEVICE,
			       hdr->subclass_code | hdr->baseclass_code << 8);
	cdns_pcie_ep_fn_writeb(pcie, fn, PCI_CACHE_LINE_SIZE,
			       hdr->cache_line_size);
	cdns_pcie_ep_fn_writew(pcie, fn, PCI_SUBSYSTEM_ID, hdr->subsys_id);
	cdns_pcie_ep_fn_writeb(pcie, fn, PCI_INTERRUPT_PIN, hdr->interrupt_pin);

	/*
	 * Vendor ID can only be modified from function 0, all other functions
	 * use the same vendor ID as function 0.
	 */
	if (fn == 0) {
		/* Update the vendor IDs. */
		u32 id = CDNS_PCIE_LM_ID_VENDOR(hdr->vendorid) |
			 CDNS_PCIE_LM_ID_SUBSYS(hdr->subsys_vendor_id);

		cdns_pcie_writel(pcie, CDNS_PCIE_LM_ID, id);
	}

	return 0;
}

static int cdns_pcie_ep_set_bar(struct pci_epc *epc, u8 fn, u8 vfn,
				struct pci_epf_bar *epf_bar)
{
	struct cdns_pcie_ep *ep = epc_get_drvdata(epc);
	u32 cap = CDNS_PCIE_EP_FUNC_SRIOV_CAP_OFFSET;
	struct cdns_pcie_epf *epf = &ep->epf[fn];
	struct cdns_pcie *pcie = &ep->pcie;
	dma_addr_t bar_phys = epf_bar->phys_addr;
	enum pci_barno bar = epf_bar->barno;
	int flags = epf_bar->flags;
	u32 addr0, addr1, reg, cfg, b, aperture, ctrl;
	u32 first_vf_offset, stride;
	u64 sz;

	/* BAR size is 2^(aperture + 7) */
	sz = max_t(size_t, epf_bar->size, CDNS_PCIE_EP_MIN_APERTURE);
	/*
	 * roundup_pow_of_two() returns an unsigned long, which is not suited
	 * for 64bit values.
	 */
	sz = 1ULL << fls64(sz - 1);
	aperture = ilog2(sz) - 7; /* 128B -> 0, 256B -> 1, 512B -> 2, ... */

	if ((flags & PCI_BASE_ADDRESS_SPACE) == PCI_BASE_ADDRESS_SPACE_IO) {
		ctrl = CDNS_PCIE_LM_BAR_CFG_CTRL_IO_32BITS;
	} else {
		bool is_prefetch = !!(flags & PCI_BASE_ADDRESS_MEM_PREFETCH);
		bool is_64bits = sz > SZ_2G;

		if (is_64bits && (bar & 1))
			return -EINVAL;

		if (is_64bits && !(flags & PCI_BASE_ADDRESS_MEM_TYPE_64))
			epf_bar->flags |= PCI_BASE_ADDRESS_MEM_TYPE_64;

		if (is_64bits && is_prefetch)
			ctrl = CDNS_PCIE_LM_BAR_CFG_CTRL_PREFETCH_MEM_64BITS;
		else if (is_prefetch)
			ctrl = CDNS_PCIE_LM_BAR_CFG_CTRL_PREFETCH_MEM_32BITS;
		else if (is_64bits)
			ctrl = CDNS_PCIE_LM_BAR_CFG_CTRL_MEM_64BITS;
		else
			ctrl = CDNS_PCIE_LM_BAR_CFG_CTRL_MEM_32BITS;
	}

	addr0 = lower_32_bits(bar_phys);
	addr1 = upper_32_bits(bar_phys);

	if (vfn == 1) {
		if (bar < BAR_4) {
			reg = CDNS_PCIE_LM_EP_VFUNC_BAR_CFG0(fn);
			b = bar;
		} else {
			reg = CDNS_PCIE_LM_EP_VFUNC_BAR_CFG1(fn);
			b = bar - BAR_4;
		}
	} else {
		if (bar < BAR_4) {
			reg = CDNS_PCIE_LM_EP_FUNC_BAR_CFG0(fn);
			b = bar;
		} else {
			reg = CDNS_PCIE_LM_EP_FUNC_BAR_CFG1(fn);
			b = bar - BAR_4;
		}
	}

	if (vfn > 0) {
		first_vf_offset = cdns_pcie_ep_fn_readw(pcie, fn, cap +
							PCI_SRIOV_VF_OFFSET);
		stride = cdns_pcie_ep_fn_readw(pcie, fn, cap +
					       PCI_SRIOV_VF_STRIDE);
		fn = fn + first_vf_offset + ((vfn - 1) * stride);
		epf = &epf->epf[vfn - 1];
	}

	cdns_pcie_writel(pcie, CDNS_PCIE_AT_IB_EP_FUNC_BAR_ADDR0(fn, bar),
			 addr0);
	cdns_pcie_writel(pcie, CDNS_PCIE_AT_IB_EP_FUNC_BAR_ADDR1(fn, bar),
			 addr1);

	cfg = cdns_pcie_readl(pcie, reg);
	cfg &= ~(CDNS_PCIE_LM_EP_FUNC_BAR_CFG_BAR_APERTURE_MASK(b) |
		 CDNS_PCIE_LM_EP_FUNC_BAR_CFG_BAR_CTRL_MASK(b));
	cfg |= (CDNS_PCIE_LM_EP_FUNC_BAR_CFG_BAR_APERTURE(b, aperture) |
		CDNS_PCIE_LM_EP_FUNC_BAR_CFG_BAR_CTRL(b, ctrl));
	cdns_pcie_writel(pcie, reg, cfg);

	epf->epf_bar[bar] = epf_bar;

	return 0;
}

static void cdns_pcie_ep_clear_bar(struct pci_epc *epc, u8 fn, u8 vfn,
				   struct pci_epf_bar *epf_bar)
{
	struct cdns_pcie_ep *ep = epc_get_drvdata(epc);
	u32 cap = CDNS_PCIE_EP_FUNC_SRIOV_CAP_OFFSET;
	struct cdns_pcie_epf *epf = &ep->epf[fn];
	struct cdns_pcie *pcie = &ep->pcie;
	enum pci_barno bar = epf_bar->barno;
	u32 first_vf_offset, stride;
	u32 reg, cfg, b, ctrl;

	if (vfn == 1) {
		if (bar < BAR_4) {
			reg = CDNS_PCIE_LM_EP_VFUNC_BAR_CFG0(fn);
			b = bar;
		} else {
			reg = CDNS_PCIE_LM_EP_VFUNC_BAR_CFG1(fn);
			b = bar - BAR_4;
		}
	} else {
		if (bar < BAR_4) {
			reg = CDNS_PCIE_LM_EP_FUNC_BAR_CFG0(fn);
			b = bar;
		} else {
			reg = CDNS_PCIE_LM_EP_FUNC_BAR_CFG1(fn);
			b = bar - BAR_4;
		}
	}

	if (vfn > 0) {
		first_vf_offset = cdns_pcie_ep_fn_readw(pcie, fn, cap +
							PCI_SRIOV_VF_OFFSET);
		stride = cdns_pcie_ep_fn_readw(pcie, fn, cap +
					       PCI_SRIOV_VF_STRIDE);
		fn = fn + first_vf_offset + ((vfn - 1) * stride);
		epf = &epf->epf[vfn - 1];
	}

	ctrl = CDNS_PCIE_LM_BAR_CFG_CTRL_DISABLED;
	cfg = cdns_pcie_readl(pcie, reg);
	cfg &= ~(CDNS_PCIE_LM_EP_FUNC_BAR_CFG_BAR_APERTURE_MASK(b) |
		 CDNS_PCIE_LM_EP_FUNC_BAR_CFG_BAR_CTRL_MASK(b));
	cfg |= CDNS_PCIE_LM_EP_FUNC_BAR_CFG_BAR_CTRL(b, ctrl);
	cdns_pcie_writel(pcie, reg, cfg);

	cdns_pcie_writel(pcie, CDNS_PCIE_AT_IB_EP_FUNC_BAR_ADDR0(fn, bar), 0);
	cdns_pcie_writel(pcie, CDNS_PCIE_AT_IB_EP_FUNC_BAR_ADDR1(fn, bar), 0);

	epf->epf_bar[bar] = NULL;
}

static int cdns_pcie_ep_map_addr(struct pci_epc *epc, u8 fn, u8 vfn,
				 phys_addr_t addr, u64 pci_addr, size_t size)
{
	struct cdns_pcie_ep *ep = epc_get_drvdata(epc);
	struct cdns_pcie *pcie = &ep->pcie;
	u32 cap = CDNS_PCIE_EP_FUNC_SRIOV_CAP_OFFSET;
	u32 first_vf_offset, stride;
	u32 r;

<<<<<<< HEAD
	if (vfn > 0) {
		first_vf_offset = cdns_pcie_ep_fn_readw(pcie, fn, cap +
							PCI_SRIOV_VF_OFFSET);
		stride = cdns_pcie_ep_fn_readw(pcie, fn, cap +
					       PCI_SRIOV_VF_STRIDE);
		fn = fn + first_vf_offset + ((vfn - 1) * stride);
	}

	r = find_first_zero_bit(&ep->ob_region_map,
				sizeof(ep->ob_region_map) * BITS_PER_LONG);
=======
	r = find_first_zero_bit(&ep->ob_region_map, BITS_PER_LONG);
>>>>>>> 8f95261a
	if (r >= ep->max_regions - 1) {
		dev_err(&epc->dev, "no free outbound region\n");
		return -EINVAL;
	}

	cdns_pcie_set_outbound_region(pcie, 0, fn, r, false, addr, pci_addr, size);

	set_bit(r, &ep->ob_region_map);
	ep->ob_addr[r] = addr;

	return 0;
}

static void cdns_pcie_ep_unmap_addr(struct pci_epc *epc, u8 fn, u8 vfn,
				    phys_addr_t addr)
{
	struct cdns_pcie_ep *ep = epc_get_drvdata(epc);
	struct cdns_pcie *pcie = &ep->pcie;
	u32 r;

	for (r = 0; r < ep->max_regions - 1; r++)
		if (ep->ob_addr[r] == addr)
			break;

	if (r == ep->max_regions - 1)
		return;

	cdns_pcie_reset_outbound_region(pcie, r);

	ep->ob_addr[r] = 0;
	clear_bit(r, &ep->ob_region_map);
}

static int cdns_pcie_ep_set_msi(struct pci_epc *epc, u8 fn, u8 vfn, u8 mmc)
{
	struct cdns_pcie_ep *ep = epc_get_drvdata(epc);
	struct cdns_pcie *pcie = &ep->pcie;
	u32 sriov_cap = CDNS_PCIE_EP_FUNC_SRIOV_CAP_OFFSET;
	u32 cap = CDNS_PCIE_EP_FUNC_MSI_CAP_OFFSET;
	u32 first_vf_offset, stride;
	u16 flags;

	if (vfn > 0) {
		first_vf_offset = cdns_pcie_ep_fn_readw(pcie, fn, sriov_cap +
							PCI_SRIOV_VF_OFFSET);
		stride = cdns_pcie_ep_fn_readw(pcie, fn, sriov_cap +
					       PCI_SRIOV_VF_STRIDE);
		fn = fn + first_vf_offset + ((vfn - 1) * stride);
	}

	/*
	 * Set the Multiple Message Capable bitfield into the Message Control
	 * register.
	 */
	flags = cdns_pcie_ep_fn_readw(pcie, fn, cap + PCI_MSI_FLAGS);
	flags = (flags & ~PCI_MSI_FLAGS_QMASK) | (mmc << 1);
	flags |= PCI_MSI_FLAGS_64BIT;
	flags &= ~PCI_MSI_FLAGS_MASKBIT;
	cdns_pcie_ep_fn_writew(pcie, fn, cap + PCI_MSI_FLAGS, flags);

	return 0;
}

static int cdns_pcie_ep_get_msi(struct pci_epc *epc, u8 fn, u8 vfn)
{
	struct cdns_pcie_ep *ep = epc_get_drvdata(epc);
	struct cdns_pcie *pcie = &ep->pcie;
	u32 sriov_cap = CDNS_PCIE_EP_FUNC_SRIOV_CAP_OFFSET;
	u32 cap = CDNS_PCIE_EP_FUNC_MSI_CAP_OFFSET;
	u32 first_vf_offset, stride;
	u16 flags, mme;

	if (vfn > 0) {
		first_vf_offset = cdns_pcie_ep_fn_readw(pcie, fn, sriov_cap +
							PCI_SRIOV_VF_OFFSET);
		stride = cdns_pcie_ep_fn_readw(pcie, fn, sriov_cap +
					       PCI_SRIOV_VF_STRIDE);
		fn = fn + first_vf_offset + ((vfn - 1) * stride);
	}

	/* Validate that the MSI feature is actually enabled. */
	flags = cdns_pcie_ep_fn_readw(pcie, fn, cap + PCI_MSI_FLAGS);
	if (!(flags & PCI_MSI_FLAGS_ENABLE))
		return -EINVAL;

	/*
	 * Get the Multiple Message Enable bitfield from the Message Control
	 * register.
	 */
	mme = (flags & PCI_MSI_FLAGS_QSIZE) >> 4;

	return mme;
}

static int cdns_pcie_ep_get_msix(struct pci_epc *epc, u8 func_no, u8 vfunc_no)
{
	u32 sriov_cap = CDNS_PCIE_EP_FUNC_SRIOV_CAP_OFFSET;
	struct cdns_pcie_ep *ep = epc_get_drvdata(epc);
	struct cdns_pcie *pcie = &ep->pcie;
	u32 cap = CDNS_PCIE_EP_FUNC_MSIX_CAP_OFFSET;
	u32 first_vf_offset, stride;
	u32 val, reg;

	if (vfunc_no > 0) {
		first_vf_offset = cdns_pcie_ep_fn_readw(pcie, func_no, sriov_cap
							+ PCI_SRIOV_VF_OFFSET);
		stride = cdns_pcie_ep_fn_readw(pcie, func_no, sriov_cap +
					       PCI_SRIOV_VF_STRIDE);
		func_no = func_no + first_vf_offset + ((vfunc_no - 1) * stride);
	}

	reg = cap + PCI_MSIX_FLAGS;
	val = cdns_pcie_ep_fn_readw(pcie, func_no, reg);
	if (!(val & PCI_MSIX_FLAGS_ENABLE))
		return -EINVAL;

	val &= PCI_MSIX_FLAGS_QSIZE;

	return val;
}

static int cdns_pcie_ep_set_msix(struct pci_epc *epc, u8 fn, u8 vfn,
				 u16 interrupts, enum pci_barno bir,
				 u32 offset)
{
	u32 sriov_cap = CDNS_PCIE_EP_FUNC_SRIOV_CAP_OFFSET;
	struct cdns_pcie_ep *ep = epc_get_drvdata(epc);
	struct cdns_pcie *pcie = &ep->pcie;
	u32 cap = CDNS_PCIE_EP_FUNC_MSIX_CAP_OFFSET;
	u32 first_vf_offset, stride;
	u32 val, reg;

	if (vfn > 0) {
		first_vf_offset = cdns_pcie_ep_fn_readw(pcie, fn, sriov_cap +
							PCI_SRIOV_VF_OFFSET);
		stride = cdns_pcie_ep_fn_readw(pcie, fn, sriov_cap +
					       PCI_SRIOV_VF_STRIDE);
		fn = fn + first_vf_offset + ((vfn - 1) * stride);
	}

	reg = cap + PCI_MSIX_FLAGS;
	val = cdns_pcie_ep_fn_readw(pcie, fn, reg);
	val &= ~PCI_MSIX_FLAGS_QSIZE;
	val |= interrupts;
	cdns_pcie_ep_fn_writew(pcie, fn, reg, val);

	/* Set MSIX BAR and offset */
	reg = cap + PCI_MSIX_TABLE;
	val = offset | bir;
	cdns_pcie_ep_fn_writel(pcie, fn, reg, val);

	/* Set PBA BAR and offset.  BAR must match MSIX BAR */
	reg = cap + PCI_MSIX_PBA;
	val = (offset + (interrupts * PCI_MSIX_ENTRY_SIZE)) | bir;
	cdns_pcie_ep_fn_writel(pcie, fn, reg, val);

	return 0;
}

static void cdns_pcie_ep_assert_intx(struct cdns_pcie_ep *ep, u8 fn, u8 intx,
				     bool is_asserted)
{
	struct cdns_pcie *pcie = &ep->pcie;
	unsigned long flags;
	u32 offset;
	u16 status;
	u8 msg_code;

	intx &= 3;

	/* Set the outbound region if needed. */
	if (unlikely(ep->irq_pci_addr != CDNS_PCIE_EP_IRQ_PCI_ADDR_LEGACY ||
		     ep->irq_pci_fn != fn)) {
		/* First region was reserved for IRQ writes. */
		cdns_pcie_set_outbound_region_for_normal_msg(pcie, 0, fn, 0,
							     ep->irq_phys_addr);
		ep->irq_pci_addr = CDNS_PCIE_EP_IRQ_PCI_ADDR_LEGACY;
		ep->irq_pci_fn = fn;
	}

	if (is_asserted) {
		ep->irq_pending |= BIT(intx);
		msg_code = MSG_CODE_ASSERT_INTA + intx;
	} else {
		ep->irq_pending &= ~BIT(intx);
		msg_code = MSG_CODE_DEASSERT_INTA + intx;
	}

	spin_lock_irqsave(&ep->lock, flags);
	status = cdns_pcie_ep_fn_readw(pcie, fn, PCI_STATUS);
	if (((status & PCI_STATUS_INTERRUPT) != 0) ^ (ep->irq_pending != 0)) {
		status ^= PCI_STATUS_INTERRUPT;
		cdns_pcie_ep_fn_writew(pcie, fn, PCI_STATUS, status);
	}
	spin_unlock_irqrestore(&ep->lock, flags);

	offset = CDNS_PCIE_NORMAL_MSG_ROUTING(MSG_ROUTING_LOCAL) |
		 CDNS_PCIE_NORMAL_MSG_CODE(msg_code) |
		 CDNS_PCIE_MSG_NO_DATA;
	writel(0, ep->irq_cpu_addr + offset);
}

static int cdns_pcie_ep_send_legacy_irq(struct cdns_pcie_ep *ep, u8 fn, u8 vfn,
					u8 intx)
{
	u16 cmd;

	cmd = cdns_pcie_ep_fn_readw(&ep->pcie, fn, PCI_COMMAND);
	if (cmd & PCI_COMMAND_INTX_DISABLE)
		return -EINVAL;

	cdns_pcie_ep_assert_intx(ep, fn, intx, true);
	/*
	 * The mdelay() value was taken from dra7xx_pcie_raise_legacy_irq()
	 */
	mdelay(1);
	cdns_pcie_ep_assert_intx(ep, fn, intx, false);
	return 0;
}

static int cdns_pcie_ep_send_msi_irq(struct cdns_pcie_ep *ep, u8 fn, u8 vfn,
				     u8 interrupt_num)
{
	u32 sriov_cap = CDNS_PCIE_EP_FUNC_SRIOV_CAP_OFFSET;
	struct cdns_pcie *pcie = &ep->pcie;
	u32 cap = CDNS_PCIE_EP_FUNC_MSI_CAP_OFFSET;
	u16 flags, mme, data, data_mask;
	u8 msi_count;
	u64 pci_addr, pci_addr_mask = 0xff;
	u32 first_vf_offset, stride;

	if (vfn > 0) {
		first_vf_offset = cdns_pcie_ep_fn_readw(pcie, fn, sriov_cap +
							PCI_SRIOV_VF_OFFSET);
		stride = cdns_pcie_ep_fn_readw(pcie, fn, sriov_cap +
					       PCI_SRIOV_VF_STRIDE);
		fn = fn + first_vf_offset + ((vfn - 1) * stride);
	}

	/* Check whether the MSI feature has been enabled by the PCI host. */
	flags = cdns_pcie_ep_fn_readw(pcie, fn, cap + PCI_MSI_FLAGS);
	if (!(flags & PCI_MSI_FLAGS_ENABLE))
		return -EINVAL;

	/* Get the number of enabled MSIs */
	mme = (flags & PCI_MSI_FLAGS_QSIZE) >> 4;
	msi_count = 1 << mme;
	if (!interrupt_num || interrupt_num > msi_count)
		return -EINVAL;

	/* Compute the data value to be written. */
	data_mask = msi_count - 1;
	data = cdns_pcie_ep_fn_readw(pcie, fn, cap + PCI_MSI_DATA_64);
	data = (data & ~data_mask) | ((interrupt_num - 1) & data_mask);

	/* Get the PCI address where to write the data into. */
	pci_addr = cdns_pcie_ep_fn_readl(pcie, fn, cap + PCI_MSI_ADDRESS_HI);
	pci_addr <<= 32;
	pci_addr |= cdns_pcie_ep_fn_readl(pcie, fn, cap + PCI_MSI_ADDRESS_LO);
	pci_addr &= GENMASK_ULL(63, 2);

	/* Set the outbound region if needed. */
	if (unlikely(ep->irq_pci_addr != (pci_addr & ~pci_addr_mask) ||
		     ep->irq_pci_fn != fn)) {
		/* First region was reserved for IRQ writes. */
		cdns_pcie_set_outbound_region(pcie, 0, fn, 0,
					      false,
					      ep->irq_phys_addr,
					      pci_addr & ~pci_addr_mask,
					      pci_addr_mask + 1);
		ep->irq_pci_addr = (pci_addr & ~pci_addr_mask);
		ep->irq_pci_fn = fn;
	}
	writel(data, ep->irq_cpu_addr + (pci_addr & pci_addr_mask));

	return 0;
}

static int cdns_pcie_ep_map_msi_irq(struct pci_epc *epc, u8 fn, u8 vfn,
				    phys_addr_t addr, u8 interrupt_num,
				    u32 entry_size, u32 *msi_data,
				    u32 *msi_addr_offset)
{
	u32 sriov_cap = CDNS_PCIE_EP_FUNC_SRIOV_CAP_OFFSET;
	struct cdns_pcie_ep *ep = epc_get_drvdata(epc);
	u32 cap = CDNS_PCIE_EP_FUNC_MSI_CAP_OFFSET;
	struct cdns_pcie *pcie = &ep->pcie;
	u64 pci_addr, pci_addr_mask = 0xff;
	u16 flags, mme, data, data_mask;
	u32 first_vf_offset, stride;
	u8 msi_count;
	int ret;
	int i;

	if (vfn > 0) {
		first_vf_offset = cdns_pcie_ep_fn_readw(pcie, fn, sriov_cap +
							PCI_SRIOV_VF_OFFSET);
		stride = cdns_pcie_ep_fn_readw(pcie, fn, sriov_cap +
					       PCI_SRIOV_VF_STRIDE);
		fn = fn + first_vf_offset + ((vfn - 1) * stride);
	}

	/* Check whether the MSI feature has been enabled by the PCI host. */
	flags = cdns_pcie_ep_fn_readw(pcie, fn, cap + PCI_MSI_FLAGS);
	if (!(flags & PCI_MSI_FLAGS_ENABLE))
		return -EINVAL;

	/* Get the number of enabled MSIs */
	mme = (flags & PCI_MSI_FLAGS_QSIZE) >> 4;
	msi_count = 1 << mme;
	if (!interrupt_num || interrupt_num > msi_count)
		return -EINVAL;

	/* Compute the data value to be written. */
	data_mask = msi_count - 1;
	data = cdns_pcie_ep_fn_readw(pcie, fn, cap + PCI_MSI_DATA_64);
	data = data & ~data_mask;

	/* Get the PCI address where to write the data into. */
	pci_addr = cdns_pcie_ep_fn_readl(pcie, fn, cap + PCI_MSI_ADDRESS_HI);
	pci_addr <<= 32;
	pci_addr |= cdns_pcie_ep_fn_readl(pcie, fn, cap + PCI_MSI_ADDRESS_LO);
	pci_addr &= GENMASK_ULL(63, 2);

	for (i = 0; i < interrupt_num; i++) {
		ret = cdns_pcie_ep_map_addr(epc, fn, vfn, addr,
					    pci_addr & ~pci_addr_mask,
					    entry_size);
		if (ret)
			return ret;
		addr = addr + entry_size;
	}

	*msi_data = data;
	*msi_addr_offset = pci_addr & pci_addr_mask;

	return 0;
}

static int cdns_pcie_ep_send_msix_irq(struct cdns_pcie_ep *ep, u8 fn, u8 vfn,
				      u16 interrupt_num)
{
	u32 sriov_cap = CDNS_PCIE_EP_FUNC_SRIOV_CAP_OFFSET;
	u32 cap = CDNS_PCIE_EP_FUNC_MSIX_CAP_OFFSET;
	u32 tbl_offset, msg_data, reg;
	struct cdns_pcie *pcie = &ep->pcie;
	struct pci_epf_msix_tbl *msix_tbl;
	u32 first_vf_offset, stride;
	struct cdns_pcie_epf *epf;
	u64 pci_addr_mask = 0xff;
	u64 msg_addr;
	u16 flags;
	u8 bir;

	epf = &ep->epf[fn];

	if (vfn > 0) {
		first_vf_offset = cdns_pcie_ep_fn_readw(pcie, fn, sriov_cap +
							PCI_SRIOV_VF_OFFSET);
		stride = cdns_pcie_ep_fn_readw(pcie, fn, sriov_cap +
					       PCI_SRIOV_VF_STRIDE);
		fn = fn + first_vf_offset + ((vfn - 1) * stride);
		epf = &epf->epf[vfn - 1];
	}

	/* Check whether the MSI-X feature has been enabled by the PCI host. */
	flags = cdns_pcie_ep_fn_readw(pcie, fn, cap + PCI_MSIX_FLAGS);
	if (!(flags & PCI_MSIX_FLAGS_ENABLE))
		return -EINVAL;

	reg = cap + PCI_MSIX_TABLE;
	tbl_offset = cdns_pcie_ep_fn_readl(pcie, fn, reg);
	bir = tbl_offset & PCI_MSIX_TABLE_BIR;
	tbl_offset &= PCI_MSIX_TABLE_OFFSET;

	msix_tbl = epf->epf_bar[bir]->addr + tbl_offset;
	msg_addr = msix_tbl[(interrupt_num - 1)].msg_addr;
	msg_data = msix_tbl[(interrupt_num - 1)].msg_data;

	/* Set the outbound region if needed. */
	if (ep->irq_pci_addr != (msg_addr & ~pci_addr_mask) ||
	    ep->irq_pci_fn != fn) {
		/* First region was reserved for IRQ writes. */
		cdns_pcie_set_outbound_region(pcie, 0, fn, 0,
					      false,
					      ep->irq_phys_addr,
					      msg_addr & ~pci_addr_mask,
					      pci_addr_mask + 1);
		ep->irq_pci_addr = (msg_addr & ~pci_addr_mask);
		ep->irq_pci_fn = fn;
	}
	writel(msg_data, ep->irq_cpu_addr + (msg_addr & pci_addr_mask));

	return 0;
}

static int cdns_pcie_ep_raise_irq(struct pci_epc *epc, u8 fn, u8 vfn,
				  enum pci_epc_irq_type type,
				  u16 interrupt_num)
{
	struct cdns_pcie_ep *ep = epc_get_drvdata(epc);
	struct cdns_pcie *pcie = &ep->pcie;
	struct device *dev = pcie->dev;

	switch (type) {
	case PCI_EPC_IRQ_LEGACY:
		if (vfn > 0) {
			dev_err(dev, "Cannot raise legacy interrupts for VF\n");
			return -EINVAL;
		}
		return cdns_pcie_ep_send_legacy_irq(ep, fn, vfn, 0);

	case PCI_EPC_IRQ_MSI:
		return cdns_pcie_ep_send_msi_irq(ep, fn, vfn, interrupt_num);

	case PCI_EPC_IRQ_MSIX:
		return cdns_pcie_ep_send_msix_irq(ep, fn, vfn, interrupt_num);

	default:
		break;
	}

	return -EINVAL;
}

static int cdns_pcie_ep_start(struct pci_epc *epc)
{
	struct cdns_pcie_ep *ep = epc_get_drvdata(epc);
	struct cdns_pcie *pcie = &ep->pcie;
	struct device *dev = pcie->dev;
	int ret;

	/*
	 * BIT(0) is hardwired to 1, hence function 0 is always enabled
	 * and can't be disabled anyway.
	 */
	cdns_pcie_writel(pcie, CDNS_PCIE_LM_EP_FUNC_CFG, epc->function_num_map);

	ret = cdns_pcie_start_link(pcie);
	if (ret) {
		dev_err(dev, "Failed to start link\n");
		return ret;
	}

	return 0;
}

static const struct pci_epc_features cdns_pcie_epc_vf_features = {
	.linkup_notifier = false,
	.msi_capable = true,
	.msix_capable = true,
	.align = 65536,
};

static const struct pci_epc_features cdns_pcie_epc_features = {
	.linkup_notifier = false,
	.msi_capable = true,
	.msix_capable = true,
	.align = 256,
};

static const struct pci_epc_features*
cdns_pcie_ep_get_features(struct pci_epc *epc, u8 func_no, u8 vfunc_no)
{
	if (!vfunc_no)
		return &cdns_pcie_epc_features;

	return &cdns_pcie_epc_vf_features;
}

static const struct pci_epc_ops cdns_pcie_epc_ops = {
	.write_header	= cdns_pcie_ep_write_header,
	.set_bar	= cdns_pcie_ep_set_bar,
	.clear_bar	= cdns_pcie_ep_clear_bar,
	.map_addr	= cdns_pcie_ep_map_addr,
	.unmap_addr	= cdns_pcie_ep_unmap_addr,
	.set_msi	= cdns_pcie_ep_set_msi,
	.get_msi	= cdns_pcie_ep_get_msi,
	.set_msix	= cdns_pcie_ep_set_msix,
	.get_msix	= cdns_pcie_ep_get_msix,
	.raise_irq	= cdns_pcie_ep_raise_irq,
	.map_msi_irq	= cdns_pcie_ep_map_msi_irq,
	.start		= cdns_pcie_ep_start,
	.get_features	= cdns_pcie_ep_get_features,
};


int cdns_pcie_ep_setup(struct cdns_pcie_ep *ep)
{
	struct device *dev = ep->pcie.dev;
	struct platform_device *pdev = to_platform_device(dev);
	struct device_node *np = dev->of_node;
	struct cdns_pcie *pcie = &ep->pcie;
	struct cdns_pcie_epf *epf;
	struct resource *res;
	struct pci_epc *epc;
	int ret;
	int i;

	pcie->is_rc = false;

	pcie->reg_base = devm_platform_ioremap_resource_byname(pdev, "reg");
	if (IS_ERR(pcie->reg_base)) {
		dev_err(dev, "missing \"reg\"\n");
		return PTR_ERR(pcie->reg_base);
	}

	res = platform_get_resource_byname(pdev, IORESOURCE_MEM, "mem");
	if (!res) {
		dev_err(dev, "missing \"mem\"\n");
		return -EINVAL;
	}
	pcie->mem_res = res;

	ep->max_regions = CDNS_PCIE_MAX_OB;
	of_property_read_u32(np, "cdns,max-outbound-regions", &ep->max_regions);

	ep->ob_addr = devm_kcalloc(dev,
				   ep->max_regions, sizeof(*ep->ob_addr),
				   GFP_KERNEL);
	if (!ep->ob_addr)
		return -ENOMEM;

	/* Disable all but function 0 (anyway BIT(0) is hardwired to 1). */
	cdns_pcie_writel(pcie, CDNS_PCIE_LM_EP_FUNC_CFG, BIT(0));

	epc = devm_pci_epc_create(dev, &cdns_pcie_epc_ops);
	if (IS_ERR(epc)) {
		dev_err(dev, "failed to create epc device\n");
		return PTR_ERR(epc);
	}

	epc_set_drvdata(epc, ep);

	if (of_property_read_u8(np, "max-functions", &epc->max_functions) < 0)
		epc->max_functions = 1;

	ep->epf = devm_kcalloc(dev, epc->max_functions, sizeof(*ep->epf),
			       GFP_KERNEL);
	if (!ep->epf)
		return -ENOMEM;

	epc->max_vfs = devm_kcalloc(dev, epc->max_functions,
				    sizeof(*epc->max_vfs), GFP_KERNEL);
	if (!epc->max_vfs)
		return -ENOMEM;

	ret = of_property_read_u8_array(np, "max-virtual-functions",
					epc->max_vfs, epc->max_functions);
	if (ret == 0) {
		for (i = 0; i < epc->max_functions; i++) {
			epf = &ep->epf[i];
			if (epc->max_vfs[i] == 0)
				continue;
			epf->epf = devm_kcalloc(dev, epc->max_vfs[i],
						sizeof(*ep->epf), GFP_KERNEL);
			if (!epf->epf)
				return -ENOMEM;
		}
	}

	ret = pci_epc_mem_init(epc, pcie->mem_res->start,
			       resource_size(pcie->mem_res), PAGE_SIZE);
	if (ret < 0) {
		dev_err(dev, "failed to initialize the memory space\n");
		return ret;
	}

	ep->irq_cpu_addr = pci_epc_mem_alloc_addr(epc, &ep->irq_phys_addr,
						  SZ_128K);
	if (!ep->irq_cpu_addr) {
		dev_err(dev, "failed to reserve memory space for MSI\n");
		ret = -ENOMEM;
		goto free_epc_mem;
	}
	ep->irq_pci_addr = CDNS_PCIE_EP_IRQ_PCI_ADDR_NONE;
	/* Reserve region 0 for IRQs */
	set_bit(0, &ep->ob_region_map);

	if (ep->quirk_detect_quiet_flag)
		cdns_pcie_detect_quiet_min_delay_set(&ep->pcie);

	spin_lock_init(&ep->lock);

	return 0;

 free_epc_mem:
	pci_epc_mem_exit(epc);

	return ret;
}<|MERGE_RESOLUTION|>--- conflicted
+++ resolved
@@ -210,7 +210,6 @@
 	u32 first_vf_offset, stride;
 	u32 r;
 
-<<<<<<< HEAD
 	if (vfn > 0) {
 		first_vf_offset = cdns_pcie_ep_fn_readw(pcie, fn, cap +
 							PCI_SRIOV_VF_OFFSET);
@@ -219,11 +218,7 @@
 		fn = fn + first_vf_offset + ((vfn - 1) * stride);
 	}
 
-	r = find_first_zero_bit(&ep->ob_region_map,
-				sizeof(ep->ob_region_map) * BITS_PER_LONG);
-=======
 	r = find_first_zero_bit(&ep->ob_region_map, BITS_PER_LONG);
->>>>>>> 8f95261a
 	if (r >= ep->max_regions - 1) {
 		dev_err(&epc->dev, "no free outbound region\n");
 		return -EINVAL;
