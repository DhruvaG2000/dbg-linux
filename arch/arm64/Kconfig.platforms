# SPDX-License-Identifier: GPL-2.0-only
menu "Platform selection"

config ARCH_ACTIONS
	bool "Actions Semi Platforms"
	select OWL_TIMER
	select PINCTRL
	help
	  This enables support for the Actions Semiconductor S900 SoC family.

config ARCH_AGILEX
	bool "Intel's Agilex SoCFPGA Family"
	help
	  This enables support for Intel's Agilex SoCFPGA Family.

config ARCH_SUNXI
	bool "Allwinner sunxi 64-bit SoC Family"
	select ARCH_HAS_RESET_CONTROLLER
	select GENERIC_IRQ_CHIP
	select PINCTRL
	select RESET_CONTROLLER
	help
	  This enables support for Allwinner sunxi based SoCs like the A64.

config ARCH_ALPINE
	bool "Annapurna Labs Alpine platform"
	select ALPINE_MSI if PCI
	help
	  This enables support for the Annapurna Labs Alpine
	  Soc family.

config ARCH_BCM2835
	bool "Broadcom BCM2835 family"
	select TIMER_OF
	select GPIOLIB
	select MFD_CORE
	select PINCTRL
	select PINCTRL_BCM2835
	select ARM_AMBA
	select ARM_GIC
	select ARM_TIMER_SP804
	help
	  This enables support for the Broadcom BCM2837 and BCM2711 SoC.
	  These SoCs are used in the Raspberry Pi 3 and 4 devices.

config ARCH_BCM_IPROC
	bool "Broadcom iProc SoC Family"
	select COMMON_CLK_IPROC
	select GPIOLIB
	select PINCTRL
	help
	  This enables support for Broadcom iProc based SoCs

config ARCH_BERLIN
	bool "Marvell Berlin SoC Family"
	select DW_APB_ICTL
	select DW_APB_TIMER_OF
	select GPIOLIB
	select PINCTRL
	help
	  This enables support for Marvell Berlin SoC Family

config ARCH_BITMAIN
	bool "Bitmain SoC Platforms"
	help
	  This enables support for the Bitmain SoC Family.

config ARCH_BRCMSTB
	bool "Broadcom Set-Top-Box SoCs"
	select ARCH_HAS_RESET_CONTROLLER
	select BCM7038_L1_IRQ
	select BRCMSTB_L2_IRQ
	select GENERIC_IRQ_CHIP
	select PINCTRL
	help
	  This enables support for Broadcom's ARMv8 Set Top Box SoCs

config ARCH_EXYNOS
	bool "ARMv8 based Samsung Exynos SoC family"
	select COMMON_CLK_SAMSUNG
	select EXYNOS_CHIPID
	select EXYNOS_PM_DOMAINS if PM_GENERIC_DOMAINS
	select EXYNOS_PMU
	select HAVE_S3C_RTC if RTC_CLASS
	select PINCTRL
	select PINCTRL_EXYNOS
	select PM_GENERIC_DOMAINS if PM
	select SOC_SAMSUNG
	help
	  This enables support for ARMv8 based Samsung Exynos SoC family.

config ARCH_SPARX5
	bool "ARMv8 based Microchip Sparx5 SoC family"
	select PINCTRL
	select DW_APB_TIMER_OF
	help
	  This enables support for the Microchip Sparx5 ARMv8-based
	  SoC family of TSN-capable gigabit switches.

	  The SparX-5 Ethernet switch family provides a rich set of
	  switching features such as advanced TCAM-based VLAN and QoS
	  processing enabling delivery of differentiated services, and
	  security through TCAM-based frame processing using versatile
	  content aware processor (VCAP).

config ARCH_K3
	bool "Texas Instruments Inc. K3 multicore SoC architecture"
	select PM_GENERIC_DOMAINS if PM
	select MAILBOX
	select SOC_TI
<<<<<<< HEAD
	select TI_MESSAGE_MANAGER
	select TI_SCI_PROTOCOL
=======
	imply TI_MESSAGE_MANAGER
	imply TI_SCI_PROTOCOL
>>>>>>> fd3c7017
	select TI_K3_SOCINFO
	help
	  This enables support for Texas Instruments' K3 multicore SoC
	  architecture.

config ARCH_LAYERSCAPE
	bool "ARMv8 based Freescale Layerscape SoC family"
	select EDAC_SUPPORT
	help
	  This enables support for the Freescale Layerscape SoC family.

config ARCH_LG1K
	bool "LG Electronics LG1K SoC Family"
	help
	  This enables support for LG Electronics LG1K SoC Family

config ARCH_HISI
	bool "Hisilicon SoC Family"
	select ARM_TIMER_SP804
	select HISILICON_IRQ_MBIGEN if PCI
	select PINCTRL
	help
	  This enables support for Hisilicon ARMv8 SoC family

config ARCH_KEEMBAY
	bool "Keem Bay SoC"
	help
	  This enables support for Intel Movidius SoC code-named Keem Bay.

config ARCH_MEDIATEK
	bool "MediaTek SoC Family"
	select ARM_GIC
	select PINCTRL
	select MTK_TIMER
	help
	  This enables support for MediaTek MT27xx, MT65xx, MT76xx
	  & MT81xx ARMv8 SoCs

config ARCH_MESON
	bool "Amlogic Platforms"
	select PINCTRL
	select PINCTRL_MESON
	select COMMON_CLK_GXBB
	select COMMON_CLK_AXG
	select COMMON_CLK_G12A
	select MESON_IRQ_GPIO
	help
	  This enables support for the arm64 based Amlogic SoCs
	  such as the s905, S905X/D, S912, A113X/D or S905X/D2

config ARCH_MVEBU
	bool "Marvell EBU SoC Family"
	select ARMADA_AP806_SYSCON
	select ARMADA_CP110_SYSCON
	select ARMADA_37XX_CLK
	select GPIOLIB
	select GPIOLIB_IRQCHIP
	select MVEBU_GICP
	select MVEBU_ICU
	select MVEBU_ODMI
	select MVEBU_PIC
	select MVEBU_SEI
	select OF_GPIO
	select PINCTRL
	select PINCTRL_ARMADA_37XX
	select PINCTRL_ARMADA_AP806
	select PINCTRL_ARMADA_CP110
	help
	  This enables support for Marvell EBU familly, including:
	   - Armada 3700 SoC Family
	   - Armada 7K SoC Family
	   - Armada 8K SoC Family

config ARCH_MXC
	bool "ARMv8 based NXP i.MX SoC family"
	select ARM64_ERRATUM_843419
	select ARM64_ERRATUM_845719 if COMPAT
	select IMX_GPCV2
	select IMX_GPCV2_PM_DOMAINS
	select PM
	select PM_GENERIC_DOMAINS
	select SOC_BUS
	select TIMER_IMX_SYS_CTR
	help
	  This enables support for the ARMv8 based SoCs in the
	  NXP i.MX family.

config ARCH_QCOM
	bool "Qualcomm Platforms"
	select GPIOLIB
	select PINCTRL
	help
	  This enables support for the ARMv8 based Qualcomm chipsets.

config ARCH_REALTEK
	bool "Realtek Platforms"
	select RESET_CONTROLLER
	help
	  This enables support for the ARMv8 based Realtek chipsets,
	  like the RTD1295.

config ARCH_RENESAS
	bool "Renesas SoC Platforms"
	select GPIOLIB
	select PINCTRL
	select SOC_BUS
	help
	  This enables support for the ARMv8 based Renesas SoCs.

config ARCH_ROCKCHIP
	bool "Rockchip Platforms"
	select ARCH_HAS_RESET_CONTROLLER
	select GPIOLIB
	select PINCTRL
	select PINCTRL_ROCKCHIP
	select PM
	select ROCKCHIP_TIMER
	help
	  This enables support for the ARMv8 based Rockchip chipsets,
	  like the RK3368.

config ARCH_S32
	bool "NXP S32 SoC Family"
	help
	  This enables support for the NXP S32 family of processors.

config ARCH_SEATTLE
	bool "AMD Seattle SoC Family"
	help
	  This enables support for AMD Seattle SOC Family

config ARCH_STRATIX10
	bool "Altera's Stratix 10 SoCFPGA Family"
	help
	  This enables support for Altera's Stratix 10 SoCFPGA Family.

config ARCH_SYNQUACER
	bool "Socionext SynQuacer SoC Family"
	select IRQ_FASTEOI_HIERARCHY_HANDLERS

config ARCH_TEGRA
	bool "NVIDIA Tegra SoC Family"
	select ARCH_HAS_RESET_CONTROLLER
	select ARM_GIC_PM
	select CLKSRC_MMIO
	select TIMER_OF
	select GENERIC_CLOCKEVENTS
	select GPIOLIB
	select PINCTRL
	select PM
	select PM_GENERIC_DOMAINS
	select RESET_CONTROLLER
	help
	  This enables support for the NVIDIA Tegra SoC family.

config ARCH_SPRD
	bool "Spreadtrum SoC platform"
	help
	  Support for Spreadtrum ARM based SoCs

config ARCH_THUNDER
	bool "Cavium Inc. Thunder SoC Family"
	help
	  This enables support for Cavium's Thunder Family of SoCs.

config ARCH_THUNDER2
	bool "Cavium ThunderX2 Server Processors"
	select GPIOLIB
	help
	  This enables support for Cavium's ThunderX2 CN99XX family of
	  server processors.

config ARCH_UNIPHIER
	bool "Socionext UniPhier SoC Family"
	select ARCH_HAS_RESET_CONTROLLER
	select PINCTRL
	select RESET_CONTROLLER
	help
	  This enables support for Socionext UniPhier SoC family.

config ARCH_VEXPRESS
	bool "ARMv8 software model (Versatile Express)"
	select GPIOLIB
	select PM
	select PM_GENERIC_DOMAINS
	help
	  This enables support for the ARMv8 software model (Versatile
	  Express).

config ARCH_VISCONTI
	bool "Toshiba Visconti SoC Family"
	select PINCTRL
	select PINCTRL_VISCONTI
	help
	  This enables support for Toshiba Visconti SoCs Family.

config ARCH_VULCAN
	def_bool n

config ARCH_XGENE
	bool "AppliedMicro X-Gene SOC Family"
	help
	  This enables support for AppliedMicro X-Gene SOC Family

config ARCH_ZX
	bool "ZTE ZX SoC Family"
	select PINCTRL
	help
	  This enables support for ZTE ZX SoC Family

config ARCH_ZYNQMP
	bool "Xilinx ZynqMP Family"
	help
	  This enables support for Xilinx ZynqMP Family

endmenu<|MERGE_RESOLUTION|>--- conflicted
+++ resolved
@@ -108,13 +108,8 @@
 	select PM_GENERIC_DOMAINS if PM
 	select MAILBOX
 	select SOC_TI
-<<<<<<< HEAD
-	select TI_MESSAGE_MANAGER
-	select TI_SCI_PROTOCOL
-=======
 	imply TI_MESSAGE_MANAGER
 	imply TI_SCI_PROTOCOL
->>>>>>> fd3c7017
 	select TI_K3_SOCINFO
 	help
 	  This enables support for Texas Instruments' K3 multicore SoC
