--- conflicted
+++ resolved
@@ -35,10 +35,7 @@
 extern unsigned int lvl14_resolution;
 
 extern void sun4m_init_IRQ(void);
-<<<<<<< HEAD
-=======
 extern void sun4m_unmask_profile_irq(void);
->>>>>>> d762f438
 extern void sun4m_clear_profile_irq(int cpu);
 
 /* sun4d_irq.c */
