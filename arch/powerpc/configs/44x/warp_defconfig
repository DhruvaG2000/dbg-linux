#
# Automatically generated make config: don't edit
# Linux kernel version: 2.6.29-rc2
# Fri Jan 23 07:57:16 2009
#
# CONFIG_PPC64 is not set

#
# Processor support
#
# CONFIG_6xx is not set
# CONFIG_PPC_85xx is not set
# CONFIG_PPC_8xx is not set
# CONFIG_40x is not set
CONFIG_44x=y
# CONFIG_E200 is not set
CONFIG_PPC_FPU=y
CONFIG_4xx=y
CONFIG_BOOKE=y
CONFIG_PTE_64BIT=y
CONFIG_PHYS_64BIT=y
CONFIG_PPC_MMU_NOHASH=y
# CONFIG_PPC_MM_SLICES is not set
CONFIG_NOT_COHERENT_CACHE=y
CONFIG_PPC32=y
CONFIG_WORD_SIZE=32
CONFIG_ARCH_PHYS_ADDR_T_64BIT=y
CONFIG_MMU=y
CONFIG_GENERIC_CMOS_UPDATE=y
CONFIG_GENERIC_TIME=y
CONFIG_GENERIC_TIME_VSYSCALL=y
CONFIG_GENERIC_CLOCKEVENTS=y
CONFIG_GENERIC_HARDIRQS=y
# CONFIG_HAVE_SETUP_PER_CPU_AREA is not set
CONFIG_IRQ_PER_CPU=y
CONFIG_STACKTRACE_SUPPORT=y
CONFIG_HAVE_LATENCYTOP_SUPPORT=y
CONFIG_LOCKDEP_SUPPORT=y
CONFIG_RWSEM_XCHGADD_ALGORITHM=y
CONFIG_ARCH_HAS_ILOG2_U32=y
CONFIG_GENERIC_HWEIGHT=y
CONFIG_GENERIC_CALIBRATE_DELAY=y
CONFIG_GENERIC_FIND_NEXT_BIT=y
# CONFIG_ARCH_NO_VIRT_TO_BUS is not set
CONFIG_PPC=y
CONFIG_EARLY_PRINTK=y
CONFIG_GENERIC_NVRAM=y
CONFIG_SCHED_OMIT_FRAME_POINTER=y
CONFIG_ARCH_MAY_HAVE_PC_FDC=y
CONFIG_PPC_OF=y
CONFIG_OF=y
CONFIG_PPC_UDBG_16550=y
# CONFIG_GENERIC_TBSYNC is not set
CONFIG_AUDIT_ARCH=y
CONFIG_GENERIC_BUG=y
# CONFIG_DEFAULT_UIMAGE is not set
CONFIG_PPC_DCR_NATIVE=y
# CONFIG_PPC_DCR_MMIO is not set
CONFIG_PPC_DCR=y
CONFIG_DEFCONFIG_LIST="/lib/modules/$UNAME_RELEASE/.config"

#
# General setup
#
CONFIG_EXPERIMENTAL=y
CONFIG_BROKEN_ON_SMP=y
CONFIG_INIT_ENV_ARG_LIMIT=32
CONFIG_LOCALVERSION="-pika"
# CONFIG_LOCALVERSION_AUTO is not set
CONFIG_SWAP=y
CONFIG_SYSVIPC=y
CONFIG_SYSVIPC_SYSCTL=y
# CONFIG_POSIX_MQUEUE is not set
# CONFIG_BSD_PROCESS_ACCT is not set
# CONFIG_TASKSTATS is not set
# CONFIG_AUDIT is not set
# CONFIG_IKCONFIG is not set
CONFIG_LOG_BUF_SHIFT=14
CONFIG_GROUP_SCHED=y
CONFIG_FAIR_GROUP_SCHED=y
# CONFIG_RT_GROUP_SCHED is not set
CONFIG_USER_SCHED=y
# CONFIG_CGROUP_SCHED is not set
# CONFIG_CGROUPS is not set
CONFIG_SYSFS_DEPRECATED=y
CONFIG_SYSFS_DEPRECATED_V2=y
# CONFIG_RELAY is not set
# CONFIG_NAMESPACES is not set
CONFIG_BLK_DEV_INITRD=y
CONFIG_INITRAMFS_SOURCE=""
# CONFIG_CC_OPTIMIZE_FOR_SIZE is not set
CONFIG_SYSCTL=y
CONFIG_EMBEDDED=y
CONFIG_SYSCTL_SYSCALL=y
CONFIG_KALLSYMS=y
# CONFIG_KALLSYMS_ALL is not set
# CONFIG_KALLSYMS_EXTRA_PASS is not set
# CONFIG_HOTPLUG is not set
CONFIG_PRINTK=y
CONFIG_BUG=y
CONFIG_ELF_CORE=y
CONFIG_COMPAT_BRK=y
CONFIG_BASE_FULL=y
CONFIG_FUTEX=y
CONFIG_ANON_INODES=y
CONFIG_EPOLL=y
CONFIG_SIGNALFD=y
CONFIG_TIMERFD=y
CONFIG_EVENTFD=y
CONFIG_SHMEM=y
CONFIG_AIO=y
CONFIG_VM_EVENT_COUNTERS=y
CONFIG_SLAB=y
# CONFIG_SLUB is not set
# CONFIG_SLOB is not set
# CONFIG_PROFILING is not set
CONFIG_HAVE_OPROFILE=y
# CONFIG_KPROBES is not set
CONFIG_HAVE_EFFICIENT_UNALIGNED_ACCESS=y
CONFIG_HAVE_IOREMAP_PROT=y
CONFIG_HAVE_KPROBES=y
CONFIG_HAVE_KRETPROBES=y
CONFIG_HAVE_ARCH_TRACEHOOK=y
# CONFIG_HAVE_GENERIC_DMA_COHERENT is not set
CONFIG_SLABINFO=y
CONFIG_RT_MUTEXES=y
CONFIG_BASE_SMALL=0
CONFIG_MODULES=y
# CONFIG_MODULE_FORCE_LOAD is not set
CONFIG_MODULE_UNLOAD=y
# CONFIG_MODULE_FORCE_UNLOAD is not set
# CONFIG_MODVERSIONS is not set
# CONFIG_MODULE_SRCVERSION_ALL is not set
CONFIG_BLOCK=y
# CONFIG_LBD is not set
# CONFIG_BLK_DEV_IO_TRACE is not set
# CONFIG_BLK_DEV_BSG is not set
# CONFIG_BLK_DEV_INTEGRITY is not set

#
# IO Schedulers
#
CONFIG_IOSCHED_NOOP=y
CONFIG_IOSCHED_AS=y
CONFIG_IOSCHED_DEADLINE=y
CONFIG_IOSCHED_CFQ=y
CONFIG_DEFAULT_AS=y
# CONFIG_DEFAULT_DEADLINE is not set
# CONFIG_DEFAULT_CFQ is not set
# CONFIG_DEFAULT_NOOP is not set
CONFIG_DEFAULT_IOSCHED="anticipatory"
CONFIG_CLASSIC_RCU=y
# CONFIG_TREE_RCU is not set
# CONFIG_PREEMPT_RCU is not set
# CONFIG_TREE_RCU_TRACE is not set
# CONFIG_PREEMPT_RCU_TRACE is not set
# CONFIG_FREEZER is not set

#
# Platform support
#
# CONFIG_PPC_CELL is not set
# CONFIG_PPC_CELL_NATIVE is not set
# CONFIG_PQ2ADS is not set
# CONFIG_BAMBOO is not set
# CONFIG_EBONY is not set
# CONFIG_SAM440EP is not set
# CONFIG_SEQUOIA is not set
# CONFIG_TAISHAN is not set
# CONFIG_KATMAI is not set
# CONFIG_RAINIER is not set
CONFIG_WARP=y
# CONFIG_ARCHES is not set
# CONFIG_CANYONLANDS is not set
# CONFIG_GLACIER is not set
# CONFIG_YOSEMITE is not set
# CONFIG_XILINX_VIRTEX440_GENERIC_BOARD is not set
# CONFIG_PPC44x_SIMPLE is not set
# CONFIG_PPC4xx_GPIO is not set
CONFIG_440EP=y
CONFIG_IBM440EP_ERR42=y
# CONFIG_IPIC is not set
# CONFIG_MPIC is not set
# CONFIG_MPIC_WEIRD is not set
# CONFIG_PPC_I8259 is not set
# CONFIG_PPC_RTAS is not set
# CONFIG_MMIO_NVRAM is not set
# CONFIG_PPC_MPC106 is not set
# CONFIG_PPC_970_NAP is not set
# CONFIG_PPC_INDIRECT_IO is not set
# CONFIG_GENERIC_IOMAP is not set
# CONFIG_CPU_FREQ is not set
# CONFIG_FSL_ULI1575 is not set
# CONFIG_SIMPLE_GPIO is not set

#
# Kernel options
#
# CONFIG_HIGHMEM is not set
# CONFIG_NO_HZ is not set
# CONFIG_HIGH_RES_TIMERS is not set
CONFIG_GENERIC_CLOCKEVENTS_BUILD=y
# CONFIG_HZ_100 is not set
# CONFIG_HZ_250 is not set
# CONFIG_HZ_300 is not set
CONFIG_HZ_1000=y
CONFIG_HZ=1000
# CONFIG_SCHED_HRTICK is not set
CONFIG_PREEMPT_NONE=y
# CONFIG_PREEMPT_VOLUNTARY is not set
# CONFIG_PREEMPT is not set
CONFIG_BINFMT_ELF=y
# CONFIG_CORE_DUMP_DEFAULT_ELF_HEADERS is not set
# CONFIG_HAVE_AOUT is not set
# CONFIG_BINFMT_MISC is not set
# CONFIG_MATH_EMULATION is not set
# CONFIG_IOMMU_HELPER is not set
CONFIG_PPC_NEED_DMA_SYNC_OPS=y
CONFIG_ARCH_ENABLE_MEMORY_HOTPLUG=y
CONFIG_ARCH_HAS_WALK_MEMORY=y
CONFIG_ARCH_ENABLE_MEMORY_HOTREMOVE=y
CONFIG_ARCH_FLATMEM_ENABLE=y
CONFIG_ARCH_POPULATES_NODE_MAP=y
CONFIG_SELECT_MEMORY_MODEL=y
CONFIG_FLATMEM_MANUAL=y
# CONFIG_DISCONTIGMEM_MANUAL is not set
# CONFIG_SPARSEMEM_MANUAL is not set
CONFIG_FLATMEM=y
CONFIG_FLAT_NODE_MEM_MAP=y
CONFIG_PAGEFLAGS_EXTENDED=y
CONFIG_SPLIT_PTLOCK_CPUS=4
CONFIG_MIGRATION=y
CONFIG_PHYS_ADDR_T_64BIT=y
CONFIG_ZONE_DMA_FLAG=1
CONFIG_BOUNCE=y
CONFIG_VIRT_TO_BUS=y
CONFIG_UNEVICTABLE_LRU=y
CONFIG_PPC_4K_PAGES=y
# CONFIG_PPC_16K_PAGES is not set
# CONFIG_PPC_64K_PAGES is not set
CONFIG_FORCE_MAX_ZONEORDER=11
CONFIG_PROC_DEVICETREE=y
CONFIG_CMDLINE_BOOL=y
CONFIG_CMDLINE="ip=on"
CONFIG_EXTRA_TARGETS=""
CONFIG_SECCOMP=y
CONFIG_ISA_DMA_API=y

#
# Bus options
#
CONFIG_ZONE_DMA=y
CONFIG_4xx_SOC=y
CONFIG_PPC_PCI_CHOICE=y
# CONFIG_PCI is not set
# CONFIG_PCI_DOMAINS is not set
# CONFIG_PCI_SYSCALL is not set
# CONFIG_ARCH_SUPPORTS_MSI is not set
# CONFIG_HAS_RAPIDIO is not set

#
# Advanced setup
#
# CONFIG_ADVANCED_OPTIONS is not set

#
# Default settings for advanced configuration options are used
#
CONFIG_LOWMEM_SIZE=0x30000000
CONFIG_PAGE_OFFSET=0xc0000000
CONFIG_KERNEL_START=0xc0000000
CONFIG_PHYSICAL_START=0x00000000
CONFIG_TASK_SIZE=0xc0000000
CONFIG_CONSISTENT_START=0xff100000
CONFIG_CONSISTENT_SIZE=0x00200000
CONFIG_NET=y

#
# Networking options
#
CONFIG_COMPAT_NET_DEV_OPS=y
CONFIG_PACKET=y
# CONFIG_PACKET_MMAP is not set
CONFIG_UNIX=y
CONFIG_XFRM=y
# CONFIG_XFRM_USER is not set
# CONFIG_XFRM_SUB_POLICY is not set
# CONFIG_XFRM_MIGRATE is not set
# CONFIG_XFRM_STATISTICS is not set
# CONFIG_NET_KEY is not set
CONFIG_INET=y
# CONFIG_IP_MULTICAST is not set
# CONFIG_IP_ADVANCED_ROUTER is not set
CONFIG_IP_FIB_HASH=y
CONFIG_IP_PNP=y
CONFIG_IP_PNP_DHCP=y
# CONFIG_IP_PNP_BOOTP is not set
# CONFIG_IP_PNP_RARP is not set
# CONFIG_NET_IPIP is not set
# CONFIG_NET_IPGRE is not set
# CONFIG_ARPD is not set
# CONFIG_SYN_COOKIES is not set
# CONFIG_INET_AH is not set
# CONFIG_INET_ESP is not set
# CONFIG_INET_IPCOMP is not set
# CONFIG_INET_XFRM_TUNNEL is not set
# CONFIG_INET_TUNNEL is not set
CONFIG_INET_XFRM_MODE_TRANSPORT=y
CONFIG_INET_XFRM_MODE_TUNNEL=y
CONFIG_INET_XFRM_MODE_BEET=y
# CONFIG_INET_LRO is not set
CONFIG_INET_DIAG=y
CONFIG_INET_TCP_DIAG=y
# CONFIG_TCP_CONG_ADVANCED is not set
CONFIG_TCP_CONG_CUBIC=y
CONFIG_DEFAULT_TCP_CONG="cubic"
# CONFIG_TCP_MD5SIG is not set
# CONFIG_IPV6 is not set
# CONFIG_NETWORK_SECMARK is not set
CONFIG_NETFILTER=y
# CONFIG_NETFILTER_DEBUG is not set
CONFIG_NETFILTER_ADVANCED=y

#
# Core Netfilter Configuration
#
# CONFIG_NETFILTER_NETLINK_QUEUE is not set
# CONFIG_NETFILTER_NETLINK_LOG is not set
# CONFIG_NF_CONNTRACK is not set
# CONFIG_NETFILTER_XTABLES is not set
# CONFIG_IP_VS is not set

#
# IP: Netfilter Configuration
#
# CONFIG_NF_DEFRAG_IPV4 is not set
# CONFIG_IP_NF_QUEUE is not set
# CONFIG_IP_NF_IPTABLES is not set
# CONFIG_IP_NF_ARPTABLES is not set
# CONFIG_IP_DCCP is not set
# CONFIG_IP_SCTP is not set
# CONFIG_TIPC is not set
# CONFIG_ATM is not set
# CONFIG_BRIDGE is not set
# CONFIG_NET_DSA is not set
CONFIG_VLAN_8021Q=y
# CONFIG_VLAN_8021Q_GVRP is not set
# CONFIG_DECNET is not set
# CONFIG_LLC2 is not set
# CONFIG_IPX is not set
# CONFIG_ATALK is not set
# CONFIG_X25 is not set
# CONFIG_LAPB is not set
# CONFIG_ECONET is not set
# CONFIG_WAN_ROUTER is not set
# CONFIG_NET_SCHED is not set
# CONFIG_DCB is not set

#
# Network testing
#
# CONFIG_NET_PKTGEN is not set
# CONFIG_HAMRADIO is not set
# CONFIG_CAN is not set
# CONFIG_IRDA is not set
# CONFIG_BT is not set
# CONFIG_AF_RXRPC is not set
# CONFIG_PHONET is not set
# CONFIG_WIRELESS is not set
# CONFIG_WIMAX is not set
# CONFIG_RFKILL is not set
# CONFIG_NET_9P is not set

#
# Device Drivers
#

#
# Generic Driver Options
#
# CONFIG_STANDALONE is not set
CONFIG_PREVENT_FIRMWARE_BUILD=y
# CONFIG_DEBUG_DRIVER is not set
# CONFIG_DEBUG_DEVRES is not set
# CONFIG_SYS_HYPERVISOR is not set
# CONFIG_CONNECTOR is not set
CONFIG_MTD=y
# CONFIG_MTD_DEBUG is not set
# CONFIG_MTD_CONCAT is not set
CONFIG_MTD_PARTITIONS=y
# CONFIG_MTD_TESTS is not set
# CONFIG_MTD_REDBOOT_PARTS is not set
CONFIG_MTD_CMDLINE_PARTS=y
CONFIG_MTD_OF_PARTS=y
# CONFIG_MTD_AR7_PARTS is not set

#
# User Modules And Translation Layers
#
CONFIG_MTD_CHAR=y
CONFIG_MTD_BLKDEVS=y
CONFIG_MTD_BLOCK=y
# CONFIG_FTL is not set
# CONFIG_NFTL is not set
# CONFIG_INFTL is not set
# CONFIG_RFD_FTL is not set
# CONFIG_SSFDC is not set
# CONFIG_MTD_OOPS is not set

#
# RAM/ROM/Flash chip drivers
#
CONFIG_MTD_CFI=y
# CONFIG_MTD_JEDECPROBE is not set
CONFIG_MTD_GEN_PROBE=y
# CONFIG_MTD_CFI_ADV_OPTIONS is not set
CONFIG_MTD_MAP_BANK_WIDTH_1=y
CONFIG_MTD_MAP_BANK_WIDTH_2=y
CONFIG_MTD_MAP_BANK_WIDTH_4=y
# CONFIG_MTD_MAP_BANK_WIDTH_8 is not set
# CONFIG_MTD_MAP_BANK_WIDTH_16 is not set
# CONFIG_MTD_MAP_BANK_WIDTH_32 is not set
CONFIG_MTD_CFI_I1=y
CONFIG_MTD_CFI_I2=y
# CONFIG_MTD_CFI_I4 is not set
# CONFIG_MTD_CFI_I8 is not set
# CONFIG_MTD_CFI_INTELEXT is not set
CONFIG_MTD_CFI_AMDSTD=y
# CONFIG_MTD_CFI_STAA is not set
CONFIG_MTD_CFI_UTIL=y
# CONFIG_MTD_RAM is not set
# CONFIG_MTD_ROM is not set
# CONFIG_MTD_ABSENT is not set

#
# Mapping drivers for chip access
#
# CONFIG_MTD_COMPLEX_MAPPINGS is not set
# CONFIG_MTD_PHYSMAP is not set
CONFIG_MTD_PHYSMAP_OF=y
# CONFIG_MTD_PLATRAM is not set

#
# Self-contained MTD device drivers
#
# CONFIG_MTD_SLRAM is not set
# CONFIG_MTD_PHRAM is not set
# CONFIG_MTD_MTDRAM is not set
# CONFIG_MTD_BLOCK2MTD is not set

#
# Disk-On-Chip Device Drivers
#
# CONFIG_MTD_DOC2000 is not set
# CONFIG_MTD_DOC2001 is not set
# CONFIG_MTD_DOC2001PLUS is not set
CONFIG_MTD_NAND=y
# CONFIG_MTD_NAND_VERIFY_WRITE is not set
CONFIG_MTD_NAND_ECC_SMC=y
# CONFIG_MTD_NAND_MUSEUM_IDS is not set
CONFIG_MTD_NAND_IDS=y
CONFIG_MTD_NAND_NDFC=y
# CONFIG_MTD_NAND_DISKONCHIP is not set
# CONFIG_MTD_NAND_NANDSIM is not set
# CONFIG_MTD_NAND_PLATFORM is not set
# CONFIG_MTD_ALAUDA is not set
# CONFIG_MTD_NAND_FSL_ELBC is not set
# CONFIG_MTD_ONENAND is not set

#
# LPDDR flash memory drivers
#
# CONFIG_MTD_LPDDR is not set
# CONFIG_MTD_QINFO_PROBE is not set

#
# UBI - Unsorted block images
#
# CONFIG_MTD_UBI is not set
CONFIG_OF_DEVICE=y
CONFIG_OF_I2C=y
# CONFIG_PARPORT is not set
CONFIG_BLK_DEV=y
# CONFIG_BLK_DEV_FD is not set
# CONFIG_BLK_DEV_COW_COMMON is not set
# CONFIG_BLK_DEV_LOOP is not set
# CONFIG_BLK_DEV_NBD is not set
# CONFIG_BLK_DEV_UB is not set
CONFIG_BLK_DEV_RAM=y
CONFIG_BLK_DEV_RAM_COUNT=16
CONFIG_BLK_DEV_RAM_SIZE=4096
# CONFIG_BLK_DEV_XIP is not set
# CONFIG_CDROM_PKTCDVD is not set
# CONFIG_ATA_OVER_ETH is not set
# CONFIG_XILINX_SYSACE is not set
# CONFIG_BLK_DEV_HD is not set
CONFIG_MISC_DEVICES=y
# CONFIG_EEPROM_93CX6 is not set
# CONFIG_ICS932S401 is not set
# CONFIG_ENCLOSURE_SERVICES is not set
# CONFIG_C2PORT is not set
CONFIG_HAVE_IDE=y
# CONFIG_IDE is not set

#
# SCSI device support
#
# CONFIG_RAID_ATTRS is not set
CONFIG_SCSI=y
CONFIG_SCSI_DMA=y
# CONFIG_SCSI_TGT is not set
# CONFIG_SCSI_NETLINK is not set
CONFIG_SCSI_PROC_FS=y

#
# SCSI support type (disk, tape, CD-ROM)
#
CONFIG_BLK_DEV_SD=y
# CONFIG_CHR_DEV_ST is not set
# CONFIG_CHR_DEV_OSST is not set
# CONFIG_BLK_DEV_SR is not set
# CONFIG_CHR_DEV_SG is not set
# CONFIG_CHR_DEV_SCH is not set

#
# Some SCSI devices (e.g. CD jukebox) support multiple LUNs
#
# CONFIG_SCSI_MULTI_LUN is not set
# CONFIG_SCSI_CONSTANTS is not set
# CONFIG_SCSI_LOGGING is not set
# CONFIG_SCSI_SCAN_ASYNC is not set
CONFIG_SCSI_WAIT_SCAN=m

#
# SCSI Transports
#
CONFIG_SCSI_SPI_ATTRS=y
# CONFIG_SCSI_FC_ATTRS is not set
# CONFIG_SCSI_ISCSI_ATTRS is not set
# CONFIG_SCSI_SAS_LIBSAS is not set
# CONFIG_SCSI_SRP_ATTRS is not set
# CONFIG_SCSI_LOWLEVEL is not set
# CONFIG_SCSI_DH is not set
# CONFIG_ATA is not set
# CONFIG_MD is not set
# CONFIG_MACINTOSH_DRIVERS is not set
CONFIG_NETDEVICES=y
# CONFIG_DUMMY is not set
# CONFIG_BONDING is not set
# CONFIG_MACVLAN is not set
# CONFIG_EQUALIZER is not set
# CONFIG_TUN is not set
# CONFIG_VETH is not set
# CONFIG_PHYLIB is not set
CONFIG_NET_ETHERNET=y
CONFIG_MII=y
CONFIG_IBM_NEW_EMAC=y
CONFIG_IBM_NEW_EMAC_RXB=128
CONFIG_IBM_NEW_EMAC_TXB=64
CONFIG_IBM_NEW_EMAC_POLL_WEIGHT=32
CONFIG_IBM_NEW_EMAC_RX_COPY_THRESHOLD=256
CONFIG_IBM_NEW_EMAC_RX_SKB_HEADROOM=0
# CONFIG_IBM_NEW_EMAC_DEBUG is not set
CONFIG_IBM_NEW_EMAC_ZMII=y
# CONFIG_IBM_NEW_EMAC_RGMII is not set
# CONFIG_IBM_NEW_EMAC_TAH is not set
# CONFIG_IBM_NEW_EMAC_EMAC4 is not set
# CONFIG_IBM_NEW_EMAC_NO_FLOW_CTRL is not set
# CONFIG_IBM_NEW_EMAC_MAL_CLR_ICINTSTAT is not set
# CONFIG_IBM_NEW_EMAC_MAL_COMMON_ERR is not set
# CONFIG_B44 is not set
# CONFIG_NETDEV_1000 is not set
# CONFIG_NETDEV_10000 is not set

#
# Wireless LAN
#
# CONFIG_WLAN_PRE80211 is not set
# CONFIG_WLAN_80211 is not set
# CONFIG_IWLWIFI_LEDS is not set

#
# Enable WiMAX (Networking options) to see the WiMAX drivers
#

#
# USB Network Adapters
#
# CONFIG_USB_CATC is not set
# CONFIG_USB_KAWETH is not set
# CONFIG_USB_PEGASUS is not set
# CONFIG_USB_RTL8150 is not set
# CONFIG_USB_USBNET is not set
# CONFIG_WAN is not set
# CONFIG_PPP is not set
# CONFIG_SLIP is not set
# CONFIG_NETCONSOLE is not set
# CONFIG_NETPOLL is not set
# CONFIG_NET_POLL_CONTROLLER is not set
# CONFIG_ISDN is not set
# CONFIG_PHONE is not set

#
# Input device support
#
# CONFIG_INPUT is not set

#
# Hardware I/O ports
#
# CONFIG_SERIO is not set
# CONFIG_GAMEPORT is not set

#
# Character devices
#
# CONFIG_VT is not set
CONFIG_DEVKMEM=y
# CONFIG_SERIAL_NONSTANDARD is not set

#
# Serial drivers
#
CONFIG_SERIAL_8250=y
CONFIG_SERIAL_8250_CONSOLE=y
CONFIG_SERIAL_8250_NR_UARTS=4
CONFIG_SERIAL_8250_RUNTIME_UARTS=4
CONFIG_SERIAL_8250_EXTENDED=y
# CONFIG_SERIAL_8250_MANY_PORTS is not set
CONFIG_SERIAL_8250_SHARE_IRQ=y
# CONFIG_SERIAL_8250_DETECT_IRQ is not set
# CONFIG_SERIAL_8250_RSA is not set

#
# Non-8250 serial port support
#
# CONFIG_SERIAL_UARTLITE is not set
CONFIG_SERIAL_CORE=y
CONFIG_SERIAL_CORE_CONSOLE=y
# CONFIG_SERIAL_OF_PLATFORM is not set
# CONFIG_SERIAL_OF_PLATFORM_NWPSERIAL is not set
CONFIG_UNIX98_PTYS=y
# CONFIG_DEVPTS_MULTIPLE_INSTANCES is not set
CONFIG_LEGACY_PTYS=y
CONFIG_LEGACY_PTY_COUNT=256
# CONFIG_HVC_UDBG is not set
# CONFIG_IPMI_HANDLER is not set
CONFIG_HW_RANDOM=y
# CONFIG_NVRAM is not set
# CONFIG_GEN_RTC is not set
# CONFIG_R3964 is not set
# CONFIG_RAW_DRIVER is not set
# CONFIG_TCG_TPM is not set
CONFIG_I2C=y
CONFIG_I2C_BOARDINFO=y
# CONFIG_I2C_CHARDEV is not set
CONFIG_I2C_HELPER_AUTO=y

#
# I2C Hardware Bus support
#

#
# I2C system bus drivers (mostly embedded / system-on-chip)
#
CONFIG_I2C_IBM_IIC=y
# CONFIG_I2C_MPC is not set
# CONFIG_I2C_OCORES is not set
# CONFIG_I2C_SIMTEC is not set

#
# External I2C/SMBus adapter drivers
#
# CONFIG_I2C_PARPORT_LIGHT is not set
# CONFIG_I2C_TAOS_EVM is not set
# CONFIG_I2C_TINY_USB is not set

#
# Other I2C/SMBus bus drivers
#
# CONFIG_I2C_PCA_PLATFORM is not set
# CONFIG_I2C_STUB is not set

#
# Miscellaneous I2C Chip support
#
# CONFIG_DS1682 is not set
<<<<<<< HEAD
# CONFIG_EEPROM_AT24 is not set
CONFIG_EEPROM_LEGACY=y
=======
CONFIG_AT24=y
# CONFIG_SENSORS_EEPROM is not set
>>>>>>> 0b21bcd5
# CONFIG_SENSORS_PCF8574 is not set
# CONFIG_PCF8575 is not set
# CONFIG_SENSORS_PCA9539 is not set
# CONFIG_SENSORS_PCF8591 is not set
# CONFIG_SENSORS_MAX6875 is not set
# CONFIG_SENSORS_TSL2550 is not set
# CONFIG_I2C_DEBUG_CORE is not set
# CONFIG_I2C_DEBUG_ALGO is not set
# CONFIG_I2C_DEBUG_BUS is not set
# CONFIG_I2C_DEBUG_CHIP is not set
# CONFIG_SPI is not set
CONFIG_ARCH_WANT_OPTIONAL_GPIOLIB=y
# CONFIG_GPIOLIB is not set
# CONFIG_W1 is not set
# CONFIG_POWER_SUPPLY is not set
CONFIG_HWMON=y
# CONFIG_HWMON_VID is not set
CONFIG_SENSORS_AD7414=y
# CONFIG_SENSORS_AD7418 is not set
# CONFIG_SENSORS_ADM1021 is not set
# CONFIG_SENSORS_ADM1025 is not set
# CONFIG_SENSORS_ADM1026 is not set
# CONFIG_SENSORS_ADM1029 is not set
# CONFIG_SENSORS_ADM1031 is not set
# CONFIG_SENSORS_ADM9240 is not set
# CONFIG_SENSORS_ADT7462 is not set
# CONFIG_SENSORS_ADT7470 is not set
# CONFIG_SENSORS_ADT7473 is not set
# CONFIG_SENSORS_ADT7475 is not set
# CONFIG_SENSORS_ATXP1 is not set
# CONFIG_SENSORS_DS1621 is not set
# CONFIG_SENSORS_F71805F is not set
# CONFIG_SENSORS_F71882FG is not set
# CONFIG_SENSORS_F75375S is not set
# CONFIG_SENSORS_GL518SM is not set
# CONFIG_SENSORS_GL520SM is not set
# CONFIG_SENSORS_IT87 is not set
# CONFIG_SENSORS_LM63 is not set
# CONFIG_SENSORS_LM75 is not set
# CONFIG_SENSORS_LM77 is not set
# CONFIG_SENSORS_LM78 is not set
# CONFIG_SENSORS_LM80 is not set
# CONFIG_SENSORS_LM83 is not set
# CONFIG_SENSORS_LM85 is not set
# CONFIG_SENSORS_LM87 is not set
# CONFIG_SENSORS_LM90 is not set
# CONFIG_SENSORS_LM92 is not set
# CONFIG_SENSORS_LM93 is not set
# CONFIG_SENSORS_LTC4245 is not set
# CONFIG_SENSORS_MAX1619 is not set
# CONFIG_SENSORS_MAX6650 is not set
# CONFIG_SENSORS_PC87360 is not set
# CONFIG_SENSORS_PC87427 is not set
# CONFIG_SENSORS_DME1737 is not set
# CONFIG_SENSORS_SMSC47M1 is not set
# CONFIG_SENSORS_SMSC47M192 is not set
# CONFIG_SENSORS_SMSC47B397 is not set
# CONFIG_SENSORS_ADS7828 is not set
# CONFIG_SENSORS_THMC50 is not set
# CONFIG_SENSORS_VT1211 is not set
# CONFIG_SENSORS_W83781D is not set
# CONFIG_SENSORS_W83791D is not set
# CONFIG_SENSORS_W83792D is not set
# CONFIG_SENSORS_W83793 is not set
# CONFIG_SENSORS_W83L785TS is not set
# CONFIG_SENSORS_W83L786NG is not set
# CONFIG_SENSORS_W83627HF is not set
# CONFIG_SENSORS_W83627EHF is not set
# CONFIG_HWMON_DEBUG_CHIP is not set
CONFIG_THERMAL=y
CONFIG_THERMAL_HWMON=y
CONFIG_WATCHDOG=y
# CONFIG_WATCHDOG_NOWAYOUT is not set

#
# Watchdog Device Drivers
#
# CONFIG_SOFT_WATCHDOG is not set
CONFIG_PIKA_WDT=y
# CONFIG_BOOKE_WDT is not set

#
# USB-based Watchdog Cards
#
# CONFIG_USBPCWATCHDOG is not set
CONFIG_SSB_POSSIBLE=y

#
# Sonics Silicon Backplane
#
# CONFIG_SSB is not set

#
# Multifunction device drivers
#
# CONFIG_MFD_CORE is not set
# CONFIG_MFD_SM501 is not set
# CONFIG_HTC_PASIC3 is not set
# CONFIG_TWL4030_CORE is not set
# CONFIG_MFD_TMIO is not set
# CONFIG_PMIC_DA903X is not set
# CONFIG_MFD_WM8400 is not set
# CONFIG_MFD_WM8350_I2C is not set
# CONFIG_MFD_PCF50633 is not set
# CONFIG_REGULATOR is not set

#
# Multimedia devices
#

#
# Multimedia core support
#
# CONFIG_VIDEO_DEV is not set
# CONFIG_DVB_CORE is not set
# CONFIG_VIDEO_MEDIA is not set

#
# Multimedia drivers
#
# CONFIG_DAB is not set

#
# Graphics support
#
# CONFIG_VGASTATE is not set
# CONFIG_VIDEO_OUTPUT_CONTROL is not set
# CONFIG_FB is not set
# CONFIG_BACKLIGHT_LCD_SUPPORT is not set

#
# Display device support
#
# CONFIG_DISPLAY_SUPPORT is not set
# CONFIG_SOUND is not set
CONFIG_USB_SUPPORT=y
CONFIG_USB_ARCH_HAS_HCD=y
CONFIG_USB_ARCH_HAS_OHCI=y
# CONFIG_USB_ARCH_HAS_EHCI is not set
CONFIG_USB=y
# CONFIG_USB_DEBUG is not set
# CONFIG_USB_ANNOUNCE_NEW_DEVICES is not set

#
# Miscellaneous USB options
#
# CONFIG_USB_DEVICEFS is not set
CONFIG_USB_DEVICE_CLASS=y
# CONFIG_USB_DYNAMIC_MINORS is not set
# CONFIG_USB_OTG is not set
# CONFIG_USB_OTG_WHITELIST is not set
# CONFIG_USB_OTG_BLACKLIST_HUB is not set
CONFIG_USB_MON=y
# CONFIG_USB_WUSB is not set
# CONFIG_USB_WUSB_CBAF is not set

#
# USB Host Controller Drivers
#
# CONFIG_USB_C67X00_HCD is not set
# CONFIG_USB_OXU210HP_HCD is not set
# CONFIG_USB_ISP116X_HCD is not set
# CONFIG_USB_ISP1760_HCD is not set
CONFIG_USB_OHCI_HCD=y
CONFIG_USB_OHCI_HCD_PPC_OF=y
CONFIG_USB_OHCI_HCD_PPC_OF_BE=y
# CONFIG_USB_OHCI_HCD_PPC_OF_LE is not set
CONFIG_USB_OHCI_BIG_ENDIAN_DESC=y
CONFIG_USB_OHCI_BIG_ENDIAN_MMIO=y
CONFIG_USB_OHCI_LITTLE_ENDIAN=y
# CONFIG_USB_SL811_HCD is not set
# CONFIG_USB_R8A66597_HCD is not set
# CONFIG_USB_HWA_HCD is not set

#
# USB Device Class drivers
#
# CONFIG_USB_ACM is not set
# CONFIG_USB_PRINTER is not set
# CONFIG_USB_WDM is not set
# CONFIG_USB_TMC is not set

#
# NOTE: USB_STORAGE depends on SCSI but BLK_DEV_SD may also be needed;
#

#
# see USB_STORAGE Help for more information
#
CONFIG_USB_STORAGE=y
# CONFIG_USB_STORAGE_DEBUG is not set
# CONFIG_USB_STORAGE_DATAFAB is not set
# CONFIG_USB_STORAGE_FREECOM is not set
# CONFIG_USB_STORAGE_ISD200 is not set
# CONFIG_USB_STORAGE_USBAT is not set
# CONFIG_USB_STORAGE_SDDR09 is not set
# CONFIG_USB_STORAGE_SDDR55 is not set
# CONFIG_USB_STORAGE_JUMPSHOT is not set
# CONFIG_USB_STORAGE_ALAUDA is not set
# CONFIG_USB_STORAGE_KARMA is not set
# CONFIG_USB_STORAGE_CYPRESS_ATACB is not set
# CONFIG_USB_LIBUSUAL is not set

#
# USB Imaging devices
#
# CONFIG_USB_MDC800 is not set
# CONFIG_USB_MICROTEK is not set

#
# USB port drivers
#
# CONFIG_USB_SERIAL is not set

#
# USB Miscellaneous drivers
#
# CONFIG_USB_EMI62 is not set
# CONFIG_USB_EMI26 is not set
# CONFIG_USB_ADUTUX is not set
# CONFIG_USB_SEVSEG is not set
# CONFIG_USB_RIO500 is not set
# CONFIG_USB_LEGOTOWER is not set
# CONFIG_USB_LCD is not set
# CONFIG_USB_BERRY_CHARGE is not set
# CONFIG_USB_LED is not set
# CONFIG_USB_CYPRESS_CY7C63 is not set
# CONFIG_USB_CYTHERM is not set
# CONFIG_USB_PHIDGET is not set
# CONFIG_USB_IDMOUSE is not set
# CONFIG_USB_FTDI_ELAN is not set
# CONFIG_USB_APPLEDISPLAY is not set
# CONFIG_USB_LD is not set
# CONFIG_USB_TRANCEVIBRATOR is not set
# CONFIG_USB_IOWARRIOR is not set
# CONFIG_USB_ISIGHTFW is not set
# CONFIG_USB_VST is not set
# CONFIG_USB_GADGET is not set

#
# OTG and related infrastructure
#
CONFIG_MMC=y
# CONFIG_MMC_DEBUG is not set
# CONFIG_MMC_UNSAFE_RESUME is not set

#
# MMC/SD/SDIO Card Drivers
#
CONFIG_MMC_BLOCK=y
CONFIG_MMC_BLOCK_BOUNCE=y
# CONFIG_SDIO_UART is not set
# CONFIG_MMC_TEST is not set

#
# MMC/SD/SDIO Host Controller Drivers
#
# CONFIG_MMC_SDHCI is not set
# CONFIG_MMC_WBSD is not set
# CONFIG_MEMSTICK is not set
CONFIG_NEW_LEDS=y
CONFIG_LEDS_CLASS=y

#
# LED drivers
#
# CONFIG_LEDS_PCA955X is not set

#
# LED Triggers
#
# CONFIG_LEDS_TRIGGERS is not set
# CONFIG_ACCESSIBILITY is not set
# CONFIG_EDAC is not set
# CONFIG_RTC_CLASS is not set
# CONFIG_DMADEVICES is not set
# CONFIG_UIO is not set
# CONFIG_STAGING is not set

#
# File systems
#
CONFIG_EXT2_FS=y
# CONFIG_EXT2_FS_XATTR is not set
# CONFIG_EXT2_FS_XIP is not set
CONFIG_EXT3_FS=y
# CONFIG_EXT3_FS_XATTR is not set
# CONFIG_EXT4_FS is not set
CONFIG_JBD=y
# CONFIG_JBD_DEBUG is not set
# CONFIG_REISERFS_FS is not set
# CONFIG_JFS_FS is not set
# CONFIG_FS_POSIX_ACL is not set
CONFIG_FILE_LOCKING=y
# CONFIG_XFS_FS is not set
# CONFIG_OCFS2_FS is not set
# CONFIG_BTRFS_FS is not set
CONFIG_DNOTIFY=y
CONFIG_INOTIFY=y
CONFIG_INOTIFY_USER=y
# CONFIG_QUOTA is not set
# CONFIG_AUTOFS_FS is not set
# CONFIG_AUTOFS4_FS is not set
# CONFIG_FUSE_FS is not set

#
# CD-ROM/DVD Filesystems
#
# CONFIG_ISO9660_FS is not set
# CONFIG_UDF_FS is not set

#
# DOS/FAT/NT Filesystems
#
CONFIG_FAT_FS=y
CONFIG_MSDOS_FS=y
CONFIG_VFAT_FS=y
CONFIG_FAT_DEFAULT_CODEPAGE=437
CONFIG_FAT_DEFAULT_IOCHARSET="iso8859-1"
# CONFIG_NTFS_FS is not set

#
# Pseudo filesystems
#
CONFIG_PROC_FS=y
CONFIG_PROC_KCORE=y
CONFIG_PROC_SYSCTL=y
CONFIG_PROC_PAGE_MONITOR=y
CONFIG_SYSFS=y
CONFIG_TMPFS=y
# CONFIG_TMPFS_POSIX_ACL is not set
# CONFIG_HUGETLB_PAGE is not set
# CONFIG_CONFIGFS_FS is not set
CONFIG_MISC_FILESYSTEMS=y
# CONFIG_ADFS_FS is not set
# CONFIG_AFFS_FS is not set
# CONFIG_HFS_FS is not set
# CONFIG_HFSPLUS_FS is not set
# CONFIG_BEFS_FS is not set
# CONFIG_BFS_FS is not set
# CONFIG_EFS_FS is not set
CONFIG_JFFS2_FS=y
CONFIG_JFFS2_FS_DEBUG=0
CONFIG_JFFS2_FS_WRITEBUFFER=y
# CONFIG_JFFS2_FS_WBUF_VERIFY is not set
# CONFIG_JFFS2_SUMMARY is not set
# CONFIG_JFFS2_FS_XATTR is not set
# CONFIG_JFFS2_COMPRESSION_OPTIONS is not set
CONFIG_JFFS2_ZLIB=y
# CONFIG_JFFS2_LZO is not set
CONFIG_JFFS2_RTIME=y
# CONFIG_JFFS2_RUBIN is not set
CONFIG_CRAMFS=y
# CONFIG_SQUASHFS is not set
# CONFIG_VXFS_FS is not set
# CONFIG_MINIX_FS is not set
# CONFIG_OMFS_FS is not set
# CONFIG_HPFS_FS is not set
# CONFIG_QNX4FS_FS is not set
# CONFIG_ROMFS_FS is not set
# CONFIG_SYSV_FS is not set
# CONFIG_UFS_FS is not set
CONFIG_NETWORK_FILESYSTEMS=y
CONFIG_NFS_FS=y
CONFIG_NFS_V3=y
# CONFIG_NFS_V3_ACL is not set
# CONFIG_NFS_V4 is not set
CONFIG_ROOT_NFS=y
# CONFIG_NFSD is not set
CONFIG_LOCKD=y
CONFIG_LOCKD_V4=y
CONFIG_NFS_COMMON=y
CONFIG_SUNRPC=y
# CONFIG_SUNRPC_REGISTER_V4 is not set
# CONFIG_RPCSEC_GSS_KRB5 is not set
# CONFIG_RPCSEC_GSS_SPKM3 is not set
# CONFIG_SMB_FS is not set
# CONFIG_CIFS is not set
# CONFIG_NCP_FS is not set
# CONFIG_CODA_FS is not set
# CONFIG_AFS_FS is not set

#
# Partition Types
#
# CONFIG_PARTITION_ADVANCED is not set
CONFIG_MSDOS_PARTITION=y
CONFIG_NLS=y
CONFIG_NLS_DEFAULT="iso8859-1"
CONFIG_NLS_CODEPAGE_437=y
# CONFIG_NLS_CODEPAGE_737 is not set
# CONFIG_NLS_CODEPAGE_775 is not set
CONFIG_NLS_CODEPAGE_850=y
# CONFIG_NLS_CODEPAGE_852 is not set
# CONFIG_NLS_CODEPAGE_855 is not set
# CONFIG_NLS_CODEPAGE_857 is not set
# CONFIG_NLS_CODEPAGE_860 is not set
# CONFIG_NLS_CODEPAGE_861 is not set
# CONFIG_NLS_CODEPAGE_862 is not set
# CONFIG_NLS_CODEPAGE_863 is not set
# CONFIG_NLS_CODEPAGE_864 is not set
# CONFIG_NLS_CODEPAGE_865 is not set
# CONFIG_NLS_CODEPAGE_866 is not set
# CONFIG_NLS_CODEPAGE_869 is not set
# CONFIG_NLS_CODEPAGE_936 is not set
# CONFIG_NLS_CODEPAGE_950 is not set
# CONFIG_NLS_CODEPAGE_932 is not set
# CONFIG_NLS_CODEPAGE_949 is not set
# CONFIG_NLS_CODEPAGE_874 is not set
# CONFIG_NLS_ISO8859_8 is not set
# CONFIG_NLS_CODEPAGE_1250 is not set
# CONFIG_NLS_CODEPAGE_1251 is not set
CONFIG_NLS_ASCII=y
CONFIG_NLS_ISO8859_1=y
# CONFIG_NLS_ISO8859_2 is not set
# CONFIG_NLS_ISO8859_3 is not set
# CONFIG_NLS_ISO8859_4 is not set
# CONFIG_NLS_ISO8859_5 is not set
# CONFIG_NLS_ISO8859_6 is not set
# CONFIG_NLS_ISO8859_7 is not set
# CONFIG_NLS_ISO8859_9 is not set
# CONFIG_NLS_ISO8859_13 is not set
# CONFIG_NLS_ISO8859_14 is not set
CONFIG_NLS_ISO8859_15=y
# CONFIG_NLS_KOI8_R is not set
# CONFIG_NLS_KOI8_U is not set
CONFIG_NLS_UTF8=y
# CONFIG_DLM is not set

#
# Library routines
#
CONFIG_BITREVERSE=y
CONFIG_GENERIC_FIND_LAST_BIT=y
CONFIG_CRC_CCITT=y
# CONFIG_CRC16 is not set
CONFIG_CRC_T10DIF=y
# CONFIG_CRC_ITU_T is not set
CONFIG_CRC32=y
# CONFIG_CRC7 is not set
# CONFIG_LIBCRC32C is not set
CONFIG_ZLIB_INFLATE=y
CONFIG_ZLIB_DEFLATE=y
CONFIG_PLIST=y
CONFIG_HAS_IOMEM=y
CONFIG_HAS_IOPORT=y
CONFIG_HAS_DMA=y
CONFIG_HAVE_LMB=y

#
# Kernel hacking
#
# CONFIG_PRINTK_TIME is not set
CONFIG_ENABLE_WARN_DEPRECATED=y
CONFIG_ENABLE_MUST_CHECK=y
CONFIG_FRAME_WARN=1024
CONFIG_MAGIC_SYSRQ=y
# CONFIG_UNUSED_SYMBOLS is not set
CONFIG_DEBUG_FS=y
# CONFIG_HEADERS_CHECK is not set
CONFIG_DEBUG_KERNEL=y
# CONFIG_DEBUG_SHIRQ is not set
CONFIG_DETECT_SOFTLOCKUP=y
# CONFIG_BOOTPARAM_SOFTLOCKUP_PANIC is not set
CONFIG_BOOTPARAM_SOFTLOCKUP_PANIC_VALUE=0
# CONFIG_SCHED_DEBUG is not set
# CONFIG_SCHEDSTATS is not set
# CONFIG_TIMER_STATS is not set
# CONFIG_DEBUG_OBJECTS is not set
# CONFIG_DEBUG_SLAB is not set
# CONFIG_DEBUG_RT_MUTEXES is not set
# CONFIG_RT_MUTEX_TESTER is not set
# CONFIG_DEBUG_SPINLOCK is not set
# CONFIG_DEBUG_MUTEXES is not set
# CONFIG_DEBUG_SPINLOCK_SLEEP is not set
# CONFIG_DEBUG_LOCKING_API_SELFTESTS is not set
# CONFIG_DEBUG_KOBJECT is not set
# CONFIG_DEBUG_BUGVERBOSE is not set
CONFIG_DEBUG_INFO=y
# CONFIG_DEBUG_VM is not set
# CONFIG_DEBUG_WRITECOUNT is not set
# CONFIG_DEBUG_MEMORY_INIT is not set
# CONFIG_DEBUG_LIST is not set
# CONFIG_DEBUG_SG is not set
# CONFIG_DEBUG_NOTIFIERS is not set
# CONFIG_BOOT_PRINTK_DELAY is not set
# CONFIG_RCU_TORTURE_TEST is not set
# CONFIG_RCU_CPU_STALL_DETECTOR is not set
# CONFIG_BACKTRACE_SELF_TEST is not set
# CONFIG_DEBUG_BLOCK_EXT_DEVT is not set
# CONFIG_FAULT_INJECTION is not set
# CONFIG_LATENCYTOP is not set
CONFIG_SYSCTL_SYSCALL_CHECK=y
CONFIG_HAVE_FUNCTION_TRACER=y
CONFIG_HAVE_DYNAMIC_FTRACE=y
CONFIG_HAVE_FTRACE_MCOUNT_RECORD=y

#
# Tracers
#
# CONFIG_FUNCTION_TRACER is not set
# CONFIG_SCHED_TRACER is not set
# CONFIG_CONTEXT_SWITCH_TRACER is not set
# CONFIG_BOOT_TRACER is not set
# CONFIG_TRACE_BRANCH_PROFILING is not set
# CONFIG_STACK_TRACER is not set
# CONFIG_DYNAMIC_PRINTK_DEBUG is not set
# CONFIG_SAMPLES is not set
CONFIG_HAVE_ARCH_KGDB=y
# CONFIG_KGDB is not set
CONFIG_PRINT_STACK_DEPTH=64
# CONFIG_DEBUG_STACKOVERFLOW is not set
# CONFIG_DEBUG_STACK_USAGE is not set
# CONFIG_DEBUG_PAGEALLOC is not set
# CONFIG_CODE_PATCHING_SELFTEST is not set
# CONFIG_FTR_FIXUP_SELFTEST is not set
# CONFIG_MSI_BITMAP_SELFTEST is not set
# CONFIG_XMON is not set
CONFIG_IRQSTACKS=y
# CONFIG_VIRQ_DEBUG is not set
CONFIG_BDI_SWITCH=y
# CONFIG_PPC_EARLY_DEBUG is not set

#
# Security options
#
# CONFIG_KEYS is not set
# CONFIG_SECURITY is not set
# CONFIG_SECURITYFS is not set
# CONFIG_SECURITY_FILE_CAPABILITIES is not set
CONFIG_CRYPTO=y

#
# Crypto core or helper
#
# CONFIG_CRYPTO_FIPS is not set
# CONFIG_CRYPTO_MANAGER is not set
# CONFIG_CRYPTO_MANAGER2 is not set
# CONFIG_CRYPTO_GF128MUL is not set
# CONFIG_CRYPTO_NULL is not set
# CONFIG_CRYPTO_CRYPTD is not set
# CONFIG_CRYPTO_AUTHENC is not set
# CONFIG_CRYPTO_TEST is not set

#
# Authenticated Encryption with Associated Data
#
# CONFIG_CRYPTO_CCM is not set
# CONFIG_CRYPTO_GCM is not set
# CONFIG_CRYPTO_SEQIV is not set

#
# Block modes
#
# CONFIG_CRYPTO_CBC is not set
# CONFIG_CRYPTO_CTR is not set
# CONFIG_CRYPTO_CTS is not set
# CONFIG_CRYPTO_ECB is not set
# CONFIG_CRYPTO_LRW is not set
# CONFIG_CRYPTO_PCBC is not set
# CONFIG_CRYPTO_XTS is not set

#
# Hash modes
#
# CONFIG_CRYPTO_HMAC is not set
# CONFIG_CRYPTO_XCBC is not set

#
# Digest
#
# CONFIG_CRYPTO_CRC32C is not set
# CONFIG_CRYPTO_MD4 is not set
# CONFIG_CRYPTO_MD5 is not set
# CONFIG_CRYPTO_MICHAEL_MIC is not set
# CONFIG_CRYPTO_RMD128 is not set
# CONFIG_CRYPTO_RMD160 is not set
# CONFIG_CRYPTO_RMD256 is not set
# CONFIG_CRYPTO_RMD320 is not set
# CONFIG_CRYPTO_SHA1 is not set
# CONFIG_CRYPTO_SHA256 is not set
# CONFIG_CRYPTO_SHA512 is not set
# CONFIG_CRYPTO_TGR192 is not set
# CONFIG_CRYPTO_WP512 is not set

#
# Ciphers
#
# CONFIG_CRYPTO_AES is not set
# CONFIG_CRYPTO_ANUBIS is not set
# CONFIG_CRYPTO_ARC4 is not set
# CONFIG_CRYPTO_BLOWFISH is not set
# CONFIG_CRYPTO_CAMELLIA is not set
# CONFIG_CRYPTO_CAST5 is not set
# CONFIG_CRYPTO_CAST6 is not set
# CONFIG_CRYPTO_DES is not set
# CONFIG_CRYPTO_FCRYPT is not set
# CONFIG_CRYPTO_KHAZAD is not set
# CONFIG_CRYPTO_SALSA20 is not set
# CONFIG_CRYPTO_SEED is not set
# CONFIG_CRYPTO_SERPENT is not set
# CONFIG_CRYPTO_TEA is not set
# CONFIG_CRYPTO_TWOFISH is not set

#
# Compression
#
# CONFIG_CRYPTO_DEFLATE is not set
# CONFIG_CRYPTO_LZO is not set

#
# Random Number Generation
#
# CONFIG_CRYPTO_ANSI_CPRNG is not set
CONFIG_CRYPTO_HW=y
# CONFIG_PPC_CLOCK is not set
# CONFIG_VIRTUALIZATION is not set<|MERGE_RESOLUTION|>--- conflicted
+++ resolved
@@ -685,13 +685,8 @@
 # Miscellaneous I2C Chip support
 #
 # CONFIG_DS1682 is not set
-<<<<<<< HEAD
-# CONFIG_EEPROM_AT24 is not set
+CONFIG_EEPROM_AT24=y
 CONFIG_EEPROM_LEGACY=y
-=======
-CONFIG_AT24=y
-# CONFIG_SENSORS_EEPROM is not set
->>>>>>> 0b21bcd5
 # CONFIG_SENSORS_PCF8574 is not set
 # CONFIG_PCF8575 is not set
 # CONFIG_SENSORS_PCA9539 is not set
