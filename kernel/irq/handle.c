--- conflicted
+++ resolved
@@ -256,10 +256,7 @@
 	for (i = 0; i < count; i++) {
 		desc[i].irq = i;
 		init_alloc_desc_masks(&desc[i], 0, true);
-<<<<<<< HEAD
-=======
 		desc[i].kstat_irqs = kstat_irqs_all[i];
->>>>>>> 7c730ccd
 	}
 	return arch_early_irq_init();
 }
