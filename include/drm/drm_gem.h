#ifndef __DRM_GEM_H__
#define __DRM_GEM_H__

/*
 * GEM Graphics Execution Manager Driver Interfaces
 *
 * Copyright 1999 Precision Insight, Inc., Cedar Park, Texas.
 * Copyright 2000 VA Linux Systems, Inc., Sunnyvale, California.
 * Copyright (c) 2009-2010, Code Aurora Forum.
 * All rights reserved.
 * Copyright © 2014 Intel Corporation
 *   Daniel Vetter <daniel.vetter@ffwll.ch>
 *
 * Author: Rickard E. (Rik) Faith <faith@valinux.com>
 * Author: Gareth Hughes <gareth@valinux.com>
 *
 * Permission is hereby granted, free of charge, to any person obtaining a
 * copy of this software and associated documentation files (the "Software"),
 * to deal in the Software without restriction, including without limitation
 * the rights to use, copy, modify, merge, publish, distribute, sublicense,
 * and/or sell copies of the Software, and to permit persons to whom the
 * Software is furnished to do so, subject to the following conditions:
 *
 * The above copyright notice and this permission notice (including the next
 * paragraph) shall be included in all copies or substantial portions of the
 * Software.
 *
 * THE SOFTWARE IS PROVIDED "AS IS", WITHOUT WARRANTY OF ANY KIND, EXPRESS OR
 * IMPLIED, INCLUDING BUT NOT LIMITED TO THE WARRANTIES OF MERCHANTABILITY,
 * FITNESS FOR A PARTICULAR PURPOSE AND NONINFRINGEMENT.  IN NO EVENT SHALL
 * VA LINUX SYSTEMS AND/OR ITS SUPPLIERS BE LIABLE FOR ANY CLAIM, DAMAGES OR
 * OTHER LIABILITY, WHETHER IN AN ACTION OF CONTRACT, TORT OR OTHERWISE,
 * ARISING FROM, OUT OF OR IN CONNECTION WITH THE SOFTWARE OR THE USE OR
 * OTHER DEALINGS IN THE SOFTWARE.
 */

#include <linux/kref.h>
#include <linux/reservation.h>

#include <drm/drm_vma_manager.h>

struct drm_gem_object;

/**
 * struct drm_gem_object_funcs - GEM object functions
 */
struct drm_gem_object_funcs {
	/**
	 * @free:
	 *
	 * Deconstructor for drm_gem_objects.
	 *
	 * This callback is mandatory.
	 */
	void (*free)(struct drm_gem_object *obj);

	/**
	 * @open:
	 *
	 * Called upon GEM handle creation.
	 *
	 * This callback is optional.
	 */
	int (*open)(struct drm_gem_object *obj, struct drm_file *file);

	/**
	 * @close:
	 *
	 * Called upon GEM handle release.
	 *
	 * This callback is optional.
	 */
	void (*close)(struct drm_gem_object *obj, struct drm_file *file);

	/**
	 * @print_info:
	 *
	 * If driver subclasses struct &drm_gem_object, it can implement this
	 * optional hook for printing additional driver specific info.
	 *
	 * drm_printf_indent() should be used in the callback passing it the
	 * indent argument.
	 *
	 * This callback is called from drm_gem_print_info().
	 *
	 * This callback is optional.
	 */
	void (*print_info)(struct drm_printer *p, unsigned int indent,
			   const struct drm_gem_object *obj);

	/**
	 * @export:
	 *
	 * Export backing buffer as a &dma_buf.
	 * If this is not set drm_gem_prime_export() is used.
	 *
	 * This callback is optional.
	 */
	struct dma_buf *(*export)(struct drm_gem_object *obj, int flags);

	/**
	 * @pin:
	 *
	 * Pin backing buffer in memory.
	 *
	 * This callback is optional.
	 */
	int (*pin)(struct drm_gem_object *obj);

	/**
	 * @unpin:
	 *
	 * Unpin backing buffer.
	 *
	 * This callback is optional.
	 */
	void (*unpin)(struct drm_gem_object *obj);

	/**
	 * @get_sg_table:
	 *
	 * Returns a Scatter-Gather table representation of the buffer.
	 * Used when exporting a buffer.
	 *
	 * This callback is mandatory if buffer export is supported.
	 */
	struct sg_table *(*get_sg_table)(struct drm_gem_object *obj);

	/**
	 * @vmap:
	 *
	 * Returns a virtual address for the buffer.
	 *
	 * This callback is optional.
	 */
	void *(*vmap)(struct drm_gem_object *obj);

	/**
	 * @vunmap:
	 *
	 * Releases the the address previously returned by @vmap.
	 *
	 * This callback is optional.
	 */
	void (*vunmap)(struct drm_gem_object *obj, void *vaddr);

	/**
	 * @vm_ops:
	 *
	 * Virtual memory operations used with mmap.
	 *
	 * This is optional but necessary for mmap support.
	 */
	const struct vm_operations_struct *vm_ops;
};

/**
 * struct drm_gem_object - GEM buffer object
 *
 * This structure defines the generic parts for GEM buffer objects, which are
 * mostly around handling mmap and userspace handles.
 *
 * Buffer objects are often abbreviated to BO.
 */
struct drm_gem_object {
	/**
	 * @refcount:
	 *
	 * Reference count of this object
	 *
	 * Please use drm_gem_object_get() to acquire and drm_gem_object_put()
	 * or drm_gem_object_put_unlocked() to release a reference to a GEM
	 * buffer object.
	 */
	struct kref refcount;

	/**
	 * @handle_count:
	 *
	 * This is the GEM file_priv handle count of this object.
	 *
	 * Each handle also holds a reference. Note that when the handle_count
	 * drops to 0 any global names (e.g. the id in the flink namespace) will
	 * be cleared.
	 *
	 * Protected by &drm_device.object_name_lock.
	 */
	unsigned handle_count;

	/**
	 * @dev: DRM dev this object belongs to.
	 */
	struct drm_device *dev;

	/**
	 * @filp:
	 *
	 * SHMEM file node used as backing storage for swappable buffer objects.
	 * GEM also supports driver private objects with driver-specific backing
	 * storage (contiguous CMA memory, special reserved blocks). In this
	 * case @filp is NULL.
	 */
	struct file *filp;

	/**
	 * @vma_node:
	 *
	 * Mapping info for this object to support mmap. Drivers are supposed to
	 * allocate the mmap offset using drm_gem_create_mmap_offset(). The
	 * offset itself can be retrieved using drm_vma_node_offset_addr().
	 *
	 * Memory mapping itself is handled by drm_gem_mmap(), which also checks
	 * that userspace is allowed to access the object.
	 */
	struct drm_vma_offset_node vma_node;

	/**
	 * @size:
	 *
	 * Size of the object, in bytes.  Immutable over the object's
	 * lifetime.
	 */
	size_t size;

	/**
	 * @name:
	 *
	 * Global name for this object, starts at 1. 0 means unnamed.
	 * Access is covered by &drm_device.object_name_lock. This is used by
	 * the GEM_FLINK and GEM_OPEN ioctls.
	 */
	int name;

	/**
	 * @dma_buf:
	 *
	 * dma-buf associated with this GEM object.
	 *
	 * Pointer to the dma-buf associated with this gem object (either
	 * through importing or exporting). We break the resulting reference
	 * loop when the last gem handle for this object is released.
	 *
	 * Protected by &drm_device.object_name_lock.
	 */
	struct dma_buf *dma_buf;

	/**
	 * @import_attach:
	 *
	 * dma-buf attachment backing this object.
	 *
	 * Any foreign dma_buf imported as a gem object has this set to the
	 * attachment point for the device. This is invariant over the lifetime
	 * of a gem object.
	 *
	 * The &drm_driver.gem_free_object callback is responsible for cleaning
	 * up the dma_buf attachment and references acquired at import time.
	 *
	 * Note that the drm gem/prime core does not depend upon drivers setting
	 * this field any more. So for drivers where this doesn't make sense
	 * (e.g. virtual devices or a displaylink behind an usb bus) they can
	 * simply leave it as NULL.
	 */
	struct dma_buf_attachment *import_attach;

	/**
<<<<<<< HEAD
=======
	 * @resv:
	 *
	 * Pointer to reservation object associated with the this GEM object.
	 *
	 * Normally (@resv == &@_resv) except for imported GEM objects.
	 */
	struct reservation_object *resv;

	/**
	 * @_resv:
	 *
	 * A reservation object for this GEM object.
	 *
	 * This is unused for imported GEM objects.
	 */
	struct reservation_object _resv;

	/**
>>>>>>> 0ecfebd2
	 * @funcs:
	 *
	 * Optional GEM object functions. If this is set, it will be used instead of the
	 * corresponding &drm_driver GEM callbacks.
	 *
	 * New drivers should use this.
	 *
	 */
	const struct drm_gem_object_funcs *funcs;
};

/**
 * DEFINE_DRM_GEM_FOPS() - macro to generate file operations for GEM drivers
 * @name: name for the generated structure
 *
 * This macro autogenerates a suitable &struct file_operations for GEM based
 * drivers, which can be assigned to &drm_driver.fops. Note that this structure
 * cannot be shared between drivers, because it contains a reference to the
 * current module using THIS_MODULE.
 *
 * Note that the declaration is already marked as static - if you need a
 * non-static version of this you're probably doing it wrong and will break the
 * THIS_MODULE reference by accident.
 */
#define DEFINE_DRM_GEM_FOPS(name) \
	static const struct file_operations name = {\
		.owner		= THIS_MODULE,\
		.open		= drm_open,\
		.release	= drm_release,\
		.unlocked_ioctl	= drm_ioctl,\
		.compat_ioctl	= drm_compat_ioctl,\
		.poll		= drm_poll,\
		.read		= drm_read,\
		.llseek		= noop_llseek,\
		.mmap		= drm_gem_mmap,\
	}

void drm_gem_object_release(struct drm_gem_object *obj);
void drm_gem_object_free(struct kref *kref);
int drm_gem_object_init(struct drm_device *dev,
			struct drm_gem_object *obj, size_t size);
void drm_gem_private_object_init(struct drm_device *dev,
				 struct drm_gem_object *obj, size_t size);
void drm_gem_vm_open(struct vm_area_struct *vma);
void drm_gem_vm_close(struct vm_area_struct *vma);
int drm_gem_mmap_obj(struct drm_gem_object *obj, unsigned long obj_size,
		     struct vm_area_struct *vma);
int drm_gem_mmap(struct file *filp, struct vm_area_struct *vma);

/**
 * drm_gem_object_get - acquire a GEM buffer object reference
 * @obj: GEM buffer object
 *
 * This function acquires an additional reference to @obj. It is illegal to
 * call this without already holding a reference. No locks required.
 */
static inline void drm_gem_object_get(struct drm_gem_object *obj)
{
	kref_get(&obj->refcount);
}

/**
 * __drm_gem_object_put - raw function to release a GEM buffer object reference
 * @obj: GEM buffer object
 *
 * This function is meant to be used by drivers which are not encumbered with
 * &drm_device.struct_mutex legacy locking and which are using the
 * gem_free_object_unlocked callback. It avoids all the locking checks and
 * locking overhead of drm_gem_object_put() and drm_gem_object_put_unlocked().
 *
 * Drivers should never call this directly in their code. Instead they should
 * wrap it up into a ``driver_gem_object_put(struct driver_gem_object *obj)``
 * wrapper function, and use that. Shared code should never call this, to
 * avoid breaking drivers by accident which still depend upon
 * &drm_device.struct_mutex locking.
 */
static inline void
__drm_gem_object_put(struct drm_gem_object *obj)
{
	kref_put(&obj->refcount, drm_gem_object_free);
}

void drm_gem_object_put_unlocked(struct drm_gem_object *obj);
void drm_gem_object_put(struct drm_gem_object *obj);

int drm_gem_handle_create(struct drm_file *file_priv,
			  struct drm_gem_object *obj,
			  u32 *handlep);
int drm_gem_handle_delete(struct drm_file *filp, u32 handle);


void drm_gem_free_mmap_offset(struct drm_gem_object *obj);
int drm_gem_create_mmap_offset(struct drm_gem_object *obj);
int drm_gem_create_mmap_offset_size(struct drm_gem_object *obj, size_t size);

struct page **drm_gem_get_pages(struct drm_gem_object *obj);
void drm_gem_put_pages(struct drm_gem_object *obj, struct page **pages,
		bool dirty, bool accessed);

int drm_gem_objects_lookup(struct drm_file *filp, void __user *bo_handles,
			   int count, struct drm_gem_object ***objs_out);
struct drm_gem_object *drm_gem_object_lookup(struct drm_file *filp, u32 handle);
long drm_gem_reservation_object_wait(struct drm_file *filep, u32 handle,
				    bool wait_all, unsigned long timeout);
int drm_gem_lock_reservations(struct drm_gem_object **objs, int count,
			      struct ww_acquire_ctx *acquire_ctx);
void drm_gem_unlock_reservations(struct drm_gem_object **objs, int count,
				 struct ww_acquire_ctx *acquire_ctx);
int drm_gem_fence_array_add(struct xarray *fence_array,
			    struct dma_fence *fence);
int drm_gem_fence_array_add_implicit(struct xarray *fence_array,
				     struct drm_gem_object *obj,
				     bool write);
int drm_gem_dumb_map_offset(struct drm_file *file, struct drm_device *dev,
			    u32 handle, u64 *offset);
int drm_gem_dumb_destroy(struct drm_file *file,
			 struct drm_device *dev,
			 uint32_t handle);

int drm_gem_pin(struct drm_gem_object *obj);
void drm_gem_unpin(struct drm_gem_object *obj);
void *drm_gem_vmap(struct drm_gem_object *obj);
void drm_gem_vunmap(struct drm_gem_object *obj, void *vaddr);

#endif /* __DRM_GEM_H__ */<|MERGE_RESOLUTION|>--- conflicted
+++ resolved
@@ -264,8 +264,6 @@
 	struct dma_buf_attachment *import_attach;
 
 	/**
-<<<<<<< HEAD
-=======
 	 * @resv:
 	 *
 	 * Pointer to reservation object associated with the this GEM object.
@@ -284,7 +282,6 @@
 	struct reservation_object _resv;
 
 	/**
->>>>>>> 0ecfebd2
 	 * @funcs:
 	 *
 	 * Optional GEM object functions. If this is set, it will be used instead of the
