// SPDX-License-Identifier: GPL-2.0
/*
 * Copyright (C) 2007 Oracle.  All rights reserved.
 */

#include <linux/kernel.h>
#include <linux/bio.h>
#include <linux/buffer_head.h>
#include <linux/file.h>
#include <linux/fs.h>
#include <linux/pagemap.h>
#include <linux/highmem.h>
#include <linux/time.h>
#include <linux/init.h>
#include <linux/string.h>
#include <linux/backing-dev.h>
#include <linux/writeback.h>
#include <linux/compat.h>
#include <linux/xattr.h>
#include <linux/posix_acl.h>
#include <linux/falloc.h>
#include <linux/slab.h>
#include <linux/ratelimit.h>
#include <linux/btrfs.h>
#include <linux/blkdev.h>
#include <linux/posix_acl_xattr.h>
#include <linux/uio.h>
#include <linux/magic.h>
#include <linux/iversion.h>
#include <linux/swap.h>
#include <linux/sched/mm.h>
#include <asm/unaligned.h>
#include "misc.h"
#include "ctree.h"
#include "disk-io.h"
#include "transaction.h"
#include "btrfs_inode.h"
#include "print-tree.h"
#include "ordered-data.h"
#include "xattr.h"
#include "tree-log.h"
#include "volumes.h"
#include "compression.h"
#include "locking.h"
#include "free-space-cache.h"
#include "inode-map.h"
#include "props.h"
#include "qgroup.h"
#include "delalloc-space.h"
#include "block-group.h"

struct btrfs_iget_args {
	struct btrfs_key *location;
	struct btrfs_root *root;
};

struct btrfs_dio_data {
	u64 reserve;
	u64 unsubmitted_oe_range_start;
	u64 unsubmitted_oe_range_end;
	int overwrite;
};

static const struct inode_operations btrfs_dir_inode_operations;
static const struct inode_operations btrfs_symlink_inode_operations;
static const struct inode_operations btrfs_special_inode_operations;
static const struct inode_operations btrfs_file_inode_operations;
static const struct address_space_operations btrfs_aops;
static const struct file_operations btrfs_dir_file_operations;
static const struct extent_io_ops btrfs_extent_io_ops;

static struct kmem_cache *btrfs_inode_cachep;
struct kmem_cache *btrfs_trans_handle_cachep;
struct kmem_cache *btrfs_path_cachep;
struct kmem_cache *btrfs_free_space_cachep;
struct kmem_cache *btrfs_free_space_bitmap_cachep;

static int btrfs_setsize(struct inode *inode, struct iattr *attr);
static int btrfs_truncate(struct inode *inode, bool skip_writeback);
static int btrfs_finish_ordered_io(struct btrfs_ordered_extent *ordered_extent);
static noinline int cow_file_range(struct inode *inode,
				   struct page *locked_page,
				   u64 start, u64 end, int *page_started,
				   unsigned long *nr_written, int unlock);
static struct extent_map *create_io_em(struct inode *inode, u64 start, u64 len,
				       u64 orig_start, u64 block_start,
				       u64 block_len, u64 orig_block_len,
				       u64 ram_bytes, int compress_type,
				       int type);

static void __endio_write_update_ordered(struct inode *inode,
					 const u64 offset, const u64 bytes,
					 const bool uptodate);

/*
 * Cleanup all submitted ordered extents in specified range to handle errors
 * from the btrfs_run_delalloc_range() callback.
 *
 * NOTE: caller must ensure that when an error happens, it can not call
 * extent_clear_unlock_delalloc() to clear both the bits EXTENT_DO_ACCOUNTING
 * and EXTENT_DELALLOC simultaneously, because that causes the reserved metadata
 * to be released, which we want to happen only when finishing the ordered
 * extent (btrfs_finish_ordered_io()).
 */
static inline void btrfs_cleanup_ordered_extents(struct inode *inode,
						 struct page *locked_page,
						 u64 offset, u64 bytes)
{
	unsigned long index = offset >> PAGE_SHIFT;
	unsigned long end_index = (offset + bytes - 1) >> PAGE_SHIFT;
	u64 page_start = page_offset(locked_page);
	u64 page_end = page_start + PAGE_SIZE - 1;

	struct page *page;

	while (index <= end_index) {
		page = find_get_page(inode->i_mapping, index);
		index++;
		if (!page)
			continue;
		ClearPagePrivate2(page);
		put_page(page);
	}

	/*
	 * In case this page belongs to the delalloc range being instantiated
	 * then skip it, since the first page of a range is going to be
	 * properly cleaned up by the caller of run_delalloc_range
	 */
	if (page_start >= offset && page_end <= (offset + bytes - 1)) {
		offset += PAGE_SIZE;
		bytes -= PAGE_SIZE;
	}

	return __endio_write_update_ordered(inode, offset, bytes, false);
}

static int btrfs_dirty_inode(struct inode *inode);

#ifdef CONFIG_BTRFS_FS_RUN_SANITY_TESTS
void btrfs_test_inode_set_ops(struct inode *inode)
{
	BTRFS_I(inode)->io_tree.ops = &btrfs_extent_io_ops;
}
#endif

static int btrfs_init_inode_security(struct btrfs_trans_handle *trans,
				     struct inode *inode,  struct inode *dir,
				     const struct qstr *qstr)
{
	int err;

	err = btrfs_init_acl(trans, inode, dir);
	if (!err)
		err = btrfs_xattr_security_init(trans, inode, dir, qstr);
	return err;
}

/*
 * this does all the hard work for inserting an inline extent into
 * the btree.  The caller should have done a btrfs_drop_extents so that
 * no overlapping inline items exist in the btree
 */
static int insert_inline_extent(struct btrfs_trans_handle *trans,
				struct btrfs_path *path, int extent_inserted,
				struct btrfs_root *root, struct inode *inode,
				u64 start, size_t size, size_t compressed_size,
				int compress_type,
				struct page **compressed_pages)
{
	struct extent_buffer *leaf;
	struct page *page = NULL;
	char *kaddr;
	unsigned long ptr;
	struct btrfs_file_extent_item *ei;
	int ret;
	size_t cur_size = size;
	unsigned long offset;

	ASSERT((compressed_size > 0 && compressed_pages) ||
	       (compressed_size == 0 && !compressed_pages));

	if (compressed_size && compressed_pages)
		cur_size = compressed_size;

	inode_add_bytes(inode, size);

	if (!extent_inserted) {
		struct btrfs_key key;
		size_t datasize;

		key.objectid = btrfs_ino(BTRFS_I(inode));
		key.offset = start;
		key.type = BTRFS_EXTENT_DATA_KEY;

		datasize = btrfs_file_extent_calc_inline_size(cur_size);
		path->leave_spinning = 1;
		ret = btrfs_insert_empty_item(trans, root, path, &key,
					      datasize);
		if (ret)
			goto fail;
	}
	leaf = path->nodes[0];
	ei = btrfs_item_ptr(leaf, path->slots[0],
			    struct btrfs_file_extent_item);
	btrfs_set_file_extent_generation(leaf, ei, trans->transid);
	btrfs_set_file_extent_type(leaf, ei, BTRFS_FILE_EXTENT_INLINE);
	btrfs_set_file_extent_encryption(leaf, ei, 0);
	btrfs_set_file_extent_other_encoding(leaf, ei, 0);
	btrfs_set_file_extent_ram_bytes(leaf, ei, size);
	ptr = btrfs_file_extent_inline_start(ei);

	if (compress_type != BTRFS_COMPRESS_NONE) {
		struct page *cpage;
		int i = 0;
		while (compressed_size > 0) {
			cpage = compressed_pages[i];
			cur_size = min_t(unsigned long, compressed_size,
				       PAGE_SIZE);

			kaddr = kmap_atomic(cpage);
			write_extent_buffer(leaf, kaddr, ptr, cur_size);
			kunmap_atomic(kaddr);

			i++;
			ptr += cur_size;
			compressed_size -= cur_size;
		}
		btrfs_set_file_extent_compression(leaf, ei,
						  compress_type);
	} else {
		page = find_get_page(inode->i_mapping,
				     start >> PAGE_SHIFT);
		btrfs_set_file_extent_compression(leaf, ei, 0);
		kaddr = kmap_atomic(page);
		offset = offset_in_page(start);
		write_extent_buffer(leaf, kaddr + offset, ptr, size);
		kunmap_atomic(kaddr);
		put_page(page);
	}
	btrfs_mark_buffer_dirty(leaf);
	btrfs_release_path(path);

	/*
	 * we're an inline extent, so nobody can
	 * extend the file past i_size without locking
	 * a page we already have locked.
	 *
	 * We must do any isize and inode updates
	 * before we unlock the pages.  Otherwise we
	 * could end up racing with unlink.
	 */
	BTRFS_I(inode)->disk_i_size = inode->i_size;
	ret = btrfs_update_inode(trans, root, inode);

fail:
	return ret;
}


/*
 * conditionally insert an inline extent into the file.  This
 * does the checks required to make sure the data is small enough
 * to fit as an inline extent.
 */
static noinline int cow_file_range_inline(struct inode *inode, u64 start,
					  u64 end, size_t compressed_size,
					  int compress_type,
					  struct page **compressed_pages)
{
	struct btrfs_root *root = BTRFS_I(inode)->root;
	struct btrfs_fs_info *fs_info = root->fs_info;
	struct btrfs_trans_handle *trans;
	u64 isize = i_size_read(inode);
	u64 actual_end = min(end + 1, isize);
	u64 inline_len = actual_end - start;
	u64 aligned_end = ALIGN(end, fs_info->sectorsize);
	u64 data_len = inline_len;
	int ret;
	struct btrfs_path *path;
	int extent_inserted = 0;
	u32 extent_item_size;

	if (compressed_size)
		data_len = compressed_size;

	if (start > 0 ||
	    actual_end > fs_info->sectorsize ||
	    data_len > BTRFS_MAX_INLINE_DATA_SIZE(fs_info) ||
	    (!compressed_size &&
	    (actual_end & (fs_info->sectorsize - 1)) == 0) ||
	    end + 1 < isize ||
	    data_len > fs_info->max_inline) {
		return 1;
	}

	path = btrfs_alloc_path();
	if (!path)
		return -ENOMEM;

	trans = btrfs_join_transaction(root);
	if (IS_ERR(trans)) {
		btrfs_free_path(path);
		return PTR_ERR(trans);
	}
	trans->block_rsv = &BTRFS_I(inode)->block_rsv;

	if (compressed_size && compressed_pages)
		extent_item_size = btrfs_file_extent_calc_inline_size(
		   compressed_size);
	else
		extent_item_size = btrfs_file_extent_calc_inline_size(
		    inline_len);

	ret = __btrfs_drop_extents(trans, root, inode, path,
				   start, aligned_end, NULL,
				   1, 1, extent_item_size, &extent_inserted);
	if (ret) {
		btrfs_abort_transaction(trans, ret);
		goto out;
	}

	if (isize > actual_end)
		inline_len = min_t(u64, isize, actual_end);
	ret = insert_inline_extent(trans, path, extent_inserted,
				   root, inode, start,
				   inline_len, compressed_size,
				   compress_type, compressed_pages);
	if (ret && ret != -ENOSPC) {
		btrfs_abort_transaction(trans, ret);
		goto out;
	} else if (ret == -ENOSPC) {
		ret = 1;
		goto out;
	}

	set_bit(BTRFS_INODE_NEEDS_FULL_SYNC, &BTRFS_I(inode)->runtime_flags);
	btrfs_drop_extent_cache(BTRFS_I(inode), start, aligned_end - 1, 0);
out:
	/*
	 * Don't forget to free the reserved space, as for inlined extent
	 * it won't count as data extent, free them directly here.
	 * And at reserve time, it's always aligned to page size, so
	 * just free one page here.
	 */
	btrfs_qgroup_free_data(inode, NULL, 0, PAGE_SIZE);
	btrfs_free_path(path);
	btrfs_end_transaction(trans);
	return ret;
}

struct async_extent {
	u64 start;
	u64 ram_size;
	u64 compressed_size;
	struct page **pages;
	unsigned long nr_pages;
	int compress_type;
	struct list_head list;
};

struct async_chunk {
	struct inode *inode;
	struct page *locked_page;
	u64 start;
	u64 end;
	unsigned int write_flags;
	struct list_head extents;
	struct cgroup_subsys_state *blkcg_css;
	struct btrfs_work work;
	atomic_t *pending;
};

struct async_cow {
	/* Number of chunks in flight; must be first in the structure */
	atomic_t num_chunks;
	struct async_chunk chunks[];
};

static noinline int add_async_extent(struct async_chunk *cow,
				     u64 start, u64 ram_size,
				     u64 compressed_size,
				     struct page **pages,
				     unsigned long nr_pages,
				     int compress_type)
{
	struct async_extent *async_extent;

	async_extent = kmalloc(sizeof(*async_extent), GFP_NOFS);
	BUG_ON(!async_extent); /* -ENOMEM */
	async_extent->start = start;
	async_extent->ram_size = ram_size;
	async_extent->compressed_size = compressed_size;
	async_extent->pages = pages;
	async_extent->nr_pages = nr_pages;
	async_extent->compress_type = compress_type;
	list_add_tail(&async_extent->list, &cow->extents);
	return 0;
}

/*
 * Check if the inode has flags compatible with compression
 */
static inline bool inode_can_compress(struct inode *inode)
{
	if (BTRFS_I(inode)->flags & BTRFS_INODE_NODATACOW ||
	    BTRFS_I(inode)->flags & BTRFS_INODE_NODATASUM)
		return false;
	return true;
}

/*
 * Check if the inode needs to be submitted to compression, based on mount
 * options, defragmentation, properties or heuristics.
 */
static inline int inode_need_compress(struct inode *inode, u64 start, u64 end)
{
	struct btrfs_fs_info *fs_info = btrfs_sb(inode->i_sb);

	if (!inode_can_compress(inode)) {
		WARN(IS_ENABLED(CONFIG_BTRFS_DEBUG),
			KERN_ERR "BTRFS: unexpected compression for ino %llu\n",
			btrfs_ino(BTRFS_I(inode)));
		return 0;
	}
	/* force compress */
	if (btrfs_test_opt(fs_info, FORCE_COMPRESS))
		return 1;
	/* defrag ioctl */
	if (BTRFS_I(inode)->defrag_compress)
		return 1;
	/* bad compression ratios */
	if (BTRFS_I(inode)->flags & BTRFS_INODE_NOCOMPRESS)
		return 0;
	if (btrfs_test_opt(fs_info, COMPRESS) ||
	    BTRFS_I(inode)->flags & BTRFS_INODE_COMPRESS ||
	    BTRFS_I(inode)->prop_compress)
		return btrfs_compress_heuristic(inode, start, end);
	return 0;
}

static inline void inode_should_defrag(struct btrfs_inode *inode,
		u64 start, u64 end, u64 num_bytes, u64 small_write)
{
	/* If this is a small write inside eof, kick off a defrag */
	if (num_bytes < small_write &&
	    (start > 0 || end + 1 < inode->disk_i_size))
		btrfs_add_inode_defrag(NULL, inode);
}

/*
 * we create compressed extents in two phases.  The first
 * phase compresses a range of pages that have already been
 * locked (both pages and state bits are locked).
 *
 * This is done inside an ordered work queue, and the compression
 * is spread across many cpus.  The actual IO submission is step
 * two, and the ordered work queue takes care of making sure that
 * happens in the same order things were put onto the queue by
 * writepages and friends.
 *
 * If this code finds it can't get good compression, it puts an
 * entry onto the work queue to write the uncompressed bytes.  This
 * makes sure that both compressed inodes and uncompressed inodes
 * are written in the same order that the flusher thread sent them
 * down.
 */
static noinline int compress_file_range(struct async_chunk *async_chunk)
{
	struct inode *inode = async_chunk->inode;
	struct btrfs_fs_info *fs_info = btrfs_sb(inode->i_sb);
	u64 blocksize = fs_info->sectorsize;
	u64 start = async_chunk->start;
	u64 end = async_chunk->end;
	u64 actual_end;
	u64 i_size;
	int ret = 0;
	struct page **pages = NULL;
	unsigned long nr_pages;
	unsigned long total_compressed = 0;
	unsigned long total_in = 0;
	int i;
	int will_compress;
	int compress_type = fs_info->compress_type;
	int compressed_extents = 0;
	int redirty = 0;

	inode_should_defrag(BTRFS_I(inode), start, end, end - start + 1,
			SZ_16K);

	/*
	 * We need to save i_size before now because it could change in between
	 * us evaluating the size and assigning it.  This is because we lock and
	 * unlock the page in truncate and fallocate, and then modify the i_size
	 * later on.
	 *
	 * The barriers are to emulate READ_ONCE, remove that once i_size_read
	 * does that for us.
	 */
	barrier();
	i_size = i_size_read(inode);
	barrier();
	actual_end = min_t(u64, i_size, end + 1);
again:
	will_compress = 0;
	nr_pages = (end >> PAGE_SHIFT) - (start >> PAGE_SHIFT) + 1;
	BUILD_BUG_ON((BTRFS_MAX_COMPRESSED % PAGE_SIZE) != 0);
	nr_pages = min_t(unsigned long, nr_pages,
			BTRFS_MAX_COMPRESSED / PAGE_SIZE);

	/*
	 * we don't want to send crud past the end of i_size through
	 * compression, that's just a waste of CPU time.  So, if the
	 * end of the file is before the start of our current
	 * requested range of bytes, we bail out to the uncompressed
	 * cleanup code that can deal with all of this.
	 *
	 * It isn't really the fastest way to fix things, but this is a
	 * very uncommon corner.
	 */
	if (actual_end <= start)
		goto cleanup_and_bail_uncompressed;

	total_compressed = actual_end - start;

	/*
	 * skip compression for a small file range(<=blocksize) that
	 * isn't an inline extent, since it doesn't save disk space at all.
	 */
	if (total_compressed <= blocksize &&
	   (start > 0 || end + 1 < BTRFS_I(inode)->disk_i_size))
		goto cleanup_and_bail_uncompressed;

	total_compressed = min_t(unsigned long, total_compressed,
			BTRFS_MAX_UNCOMPRESSED);
	total_in = 0;
	ret = 0;

	/*
	 * we do compression for mount -o compress and when the
	 * inode has not been flagged as nocompress.  This flag can
	 * change at any time if we discover bad compression ratios.
	 */
	if (inode_need_compress(inode, start, end)) {
		WARN_ON(pages);
		pages = kcalloc(nr_pages, sizeof(struct page *), GFP_NOFS);
		if (!pages) {
			/* just bail out to the uncompressed code */
			nr_pages = 0;
			goto cont;
		}

		if (BTRFS_I(inode)->defrag_compress)
			compress_type = BTRFS_I(inode)->defrag_compress;
		else if (BTRFS_I(inode)->prop_compress)
			compress_type = BTRFS_I(inode)->prop_compress;

		/*
		 * we need to call clear_page_dirty_for_io on each
		 * page in the range.  Otherwise applications with the file
		 * mmap'd can wander in and change the page contents while
		 * we are compressing them.
		 *
		 * If the compression fails for any reason, we set the pages
		 * dirty again later on.
		 *
		 * Note that the remaining part is redirtied, the start pointer
		 * has moved, the end is the original one.
		 */
		if (!redirty) {
			extent_range_clear_dirty_for_io(inode, start, end);
			redirty = 1;
		}

		/* Compression level is applied here and only here */
		ret = btrfs_compress_pages(
			compress_type | (fs_info->compress_level << 4),
					   inode->i_mapping, start,
					   pages,
					   &nr_pages,
					   &total_in,
					   &total_compressed);

		if (!ret) {
			unsigned long offset = offset_in_page(total_compressed);
			struct page *page = pages[nr_pages - 1];
			char *kaddr;

			/* zero the tail end of the last page, we might be
			 * sending it down to disk
			 */
			if (offset) {
				kaddr = kmap_atomic(page);
				memset(kaddr + offset, 0,
				       PAGE_SIZE - offset);
				kunmap_atomic(kaddr);
			}
			will_compress = 1;
		}
	}
cont:
	if (start == 0) {
		/* lets try to make an inline extent */
		if (ret || total_in < actual_end) {
			/* we didn't compress the entire range, try
			 * to make an uncompressed inline extent.
			 */
			ret = cow_file_range_inline(inode, start, end, 0,
						    BTRFS_COMPRESS_NONE, NULL);
		} else {
			/* try making a compressed inline extent */
			ret = cow_file_range_inline(inode, start, end,
						    total_compressed,
						    compress_type, pages);
		}
		if (ret <= 0) {
			unsigned long clear_flags = EXTENT_DELALLOC |
				EXTENT_DELALLOC_NEW | EXTENT_DEFRAG |
				EXTENT_DO_ACCOUNTING;
			unsigned long page_error_op;

			page_error_op = ret < 0 ? PAGE_SET_ERROR : 0;

			/*
			 * inline extent creation worked or returned error,
			 * we don't need to create any more async work items.
			 * Unlock and free up our temp pages.
			 *
			 * We use DO_ACCOUNTING here because we need the
			 * delalloc_release_metadata to be done _after_ we drop
			 * our outstanding extent for clearing delalloc for this
			 * range.
			 */
			extent_clear_unlock_delalloc(inode, start, end, NULL,
						     clear_flags,
						     PAGE_UNLOCK |
						     PAGE_CLEAR_DIRTY |
						     PAGE_SET_WRITEBACK |
						     page_error_op |
						     PAGE_END_WRITEBACK);

			for (i = 0; i < nr_pages; i++) {
				WARN_ON(pages[i]->mapping);
				put_page(pages[i]);
			}
			kfree(pages);

			return 0;
		}
	}

	if (will_compress) {
		/*
		 * we aren't doing an inline extent round the compressed size
		 * up to a block size boundary so the allocator does sane
		 * things
		 */
		total_compressed = ALIGN(total_compressed, blocksize);

		/*
		 * one last check to make sure the compression is really a
		 * win, compare the page count read with the blocks on disk,
		 * compression must free at least one sector size
		 */
		total_in = ALIGN(total_in, PAGE_SIZE);
		if (total_compressed + blocksize <= total_in) {
			compressed_extents++;

			/*
			 * The async work queues will take care of doing actual
			 * allocation on disk for these compressed pages, and
			 * will submit them to the elevator.
			 */
			add_async_extent(async_chunk, start, total_in,
					total_compressed, pages, nr_pages,
					compress_type);

			if (start + total_in < end) {
				start += total_in;
				pages = NULL;
				cond_resched();
				goto again;
			}
			return compressed_extents;
		}
	}
	if (pages) {
		/*
		 * the compression code ran but failed to make things smaller,
		 * free any pages it allocated and our page pointer array
		 */
		for (i = 0; i < nr_pages; i++) {
			WARN_ON(pages[i]->mapping);
			put_page(pages[i]);
		}
		kfree(pages);
		pages = NULL;
		total_compressed = 0;
		nr_pages = 0;

		/* flag the file so we don't compress in the future */
		if (!btrfs_test_opt(fs_info, FORCE_COMPRESS) &&
		    !(BTRFS_I(inode)->prop_compress)) {
			BTRFS_I(inode)->flags |= BTRFS_INODE_NOCOMPRESS;
		}
	}
cleanup_and_bail_uncompressed:
	/*
	 * No compression, but we still need to write the pages in the file
	 * we've been given so far.  redirty the locked page if it corresponds
	 * to our extent and set things up for the async work queue to run
	 * cow_file_range to do the normal delalloc dance.
	 */
	if (async_chunk->locked_page &&
	    (page_offset(async_chunk->locked_page) >= start &&
	     page_offset(async_chunk->locked_page)) <= end) {
		__set_page_dirty_nobuffers(async_chunk->locked_page);
		/* unlocked later on in the async handlers */
	}

	if (redirty)
		extent_range_redirty_for_io(inode, start, end);
	add_async_extent(async_chunk, start, end - start + 1, 0, NULL, 0,
			 BTRFS_COMPRESS_NONE);
	compressed_extents++;

	return compressed_extents;
}

static void free_async_extent_pages(struct async_extent *async_extent)
{
	int i;

	if (!async_extent->pages)
		return;

	for (i = 0; i < async_extent->nr_pages; i++) {
		WARN_ON(async_extent->pages[i]->mapping);
		put_page(async_extent->pages[i]);
	}
	kfree(async_extent->pages);
	async_extent->nr_pages = 0;
	async_extent->pages = NULL;
}

/*
 * phase two of compressed writeback.  This is the ordered portion
 * of the code, which only gets called in the order the work was
 * queued.  We walk all the async extents created by compress_file_range
 * and send them down to the disk.
 */
static noinline void submit_compressed_extents(struct async_chunk *async_chunk)
{
	struct inode *inode = async_chunk->inode;
	struct btrfs_fs_info *fs_info = btrfs_sb(inode->i_sb);
	struct async_extent *async_extent;
	u64 alloc_hint = 0;
	struct btrfs_key ins;
	struct extent_map *em;
	struct btrfs_root *root = BTRFS_I(inode)->root;
	struct extent_io_tree *io_tree = &BTRFS_I(inode)->io_tree;
	int ret = 0;

again:
	while (!list_empty(&async_chunk->extents)) {
		async_extent = list_entry(async_chunk->extents.next,
					  struct async_extent, list);
		list_del(&async_extent->list);

retry:
		lock_extent(io_tree, async_extent->start,
			    async_extent->start + async_extent->ram_size - 1);
		/* did the compression code fall back to uncompressed IO? */
		if (!async_extent->pages) {
			int page_started = 0;
			unsigned long nr_written = 0;

			/* allocate blocks */
			ret = cow_file_range(inode, async_chunk->locked_page,
					     async_extent->start,
					     async_extent->start +
					     async_extent->ram_size - 1,
					     &page_started, &nr_written, 0);

			/* JDM XXX */

			/*
			 * if page_started, cow_file_range inserted an
			 * inline extent and took care of all the unlocking
			 * and IO for us.  Otherwise, we need to submit
			 * all those pages down to the drive.
			 */
			if (!page_started && !ret)
				extent_write_locked_range(inode,
						  async_extent->start,
						  async_extent->start +
						  async_extent->ram_size - 1,
						  WB_SYNC_ALL);
			else if (ret && async_chunk->locked_page)
				unlock_page(async_chunk->locked_page);
			kfree(async_extent);
			cond_resched();
			continue;
		}

		ret = btrfs_reserve_extent(root, async_extent->ram_size,
					   async_extent->compressed_size,
					   async_extent->compressed_size,
					   0, alloc_hint, &ins, 1, 1);
		if (ret) {
			free_async_extent_pages(async_extent);

			if (ret == -ENOSPC) {
				unlock_extent(io_tree, async_extent->start,
					      async_extent->start +
					      async_extent->ram_size - 1);

				/*
				 * we need to redirty the pages if we decide to
				 * fallback to uncompressed IO, otherwise we
				 * will not submit these pages down to lower
				 * layers.
				 */
				extent_range_redirty_for_io(inode,
						async_extent->start,
						async_extent->start +
						async_extent->ram_size - 1);

				goto retry;
			}
			goto out_free;
		}
		/*
		 * here we're doing allocation and writeback of the
		 * compressed pages
		 */
		em = create_io_em(inode, async_extent->start,
				  async_extent->ram_size, /* len */
				  async_extent->start, /* orig_start */
				  ins.objectid, /* block_start */
				  ins.offset, /* block_len */
				  ins.offset, /* orig_block_len */
				  async_extent->ram_size, /* ram_bytes */
				  async_extent->compress_type,
				  BTRFS_ORDERED_COMPRESSED);
		if (IS_ERR(em))
			/* ret value is not necessary due to void function */
			goto out_free_reserve;
		free_extent_map(em);

		ret = btrfs_add_ordered_extent_compress(inode,
						async_extent->start,
						ins.objectid,
						async_extent->ram_size,
						ins.offset,
						BTRFS_ORDERED_COMPRESSED,
						async_extent->compress_type);
		if (ret) {
			btrfs_drop_extent_cache(BTRFS_I(inode),
						async_extent->start,
						async_extent->start +
						async_extent->ram_size - 1, 0);
			goto out_free_reserve;
		}
		btrfs_dec_block_group_reservations(fs_info, ins.objectid);

		/*
		 * clear dirty, set writeback and unlock the pages.
		 */
		extent_clear_unlock_delalloc(inode, async_extent->start,
				async_extent->start +
				async_extent->ram_size - 1,
				NULL, EXTENT_LOCKED | EXTENT_DELALLOC,
				PAGE_UNLOCK | PAGE_CLEAR_DIRTY |
				PAGE_SET_WRITEBACK);
		if (btrfs_submit_compressed_write(inode,
				    async_extent->start,
				    async_extent->ram_size,
				    ins.objectid,
				    ins.offset, async_extent->pages,
				    async_extent->nr_pages,
				    async_chunk->write_flags,
				    async_chunk->blkcg_css)) {
			struct page *p = async_extent->pages[0];
			const u64 start = async_extent->start;
			const u64 end = start + async_extent->ram_size - 1;

			p->mapping = inode->i_mapping;
			btrfs_writepage_endio_finish_ordered(p, start, end, 0);

			p->mapping = NULL;
			extent_clear_unlock_delalloc(inode, start, end,
						     NULL, 0,
						     PAGE_END_WRITEBACK |
						     PAGE_SET_ERROR);
			free_async_extent_pages(async_extent);
		}
		alloc_hint = ins.objectid + ins.offset;
		kfree(async_extent);
		cond_resched();
	}
	return;
out_free_reserve:
	btrfs_dec_block_group_reservations(fs_info, ins.objectid);
	btrfs_free_reserved_extent(fs_info, ins.objectid, ins.offset, 1);
out_free:
	extent_clear_unlock_delalloc(inode, async_extent->start,
				     async_extent->start +
				     async_extent->ram_size - 1,
				     NULL, EXTENT_LOCKED | EXTENT_DELALLOC |
				     EXTENT_DELALLOC_NEW |
				     EXTENT_DEFRAG | EXTENT_DO_ACCOUNTING,
				     PAGE_UNLOCK | PAGE_CLEAR_DIRTY |
				     PAGE_SET_WRITEBACK | PAGE_END_WRITEBACK |
				     PAGE_SET_ERROR);
	free_async_extent_pages(async_extent);
	kfree(async_extent);
	goto again;
}

static u64 get_extent_allocation_hint(struct inode *inode, u64 start,
				      u64 num_bytes)
{
	struct extent_map_tree *em_tree = &BTRFS_I(inode)->extent_tree;
	struct extent_map *em;
	u64 alloc_hint = 0;

	read_lock(&em_tree->lock);
	em = search_extent_mapping(em_tree, start, num_bytes);
	if (em) {
		/*
		 * if block start isn't an actual block number then find the
		 * first block in this inode and use that as a hint.  If that
		 * block is also bogus then just don't worry about it.
		 */
		if (em->block_start >= EXTENT_MAP_LAST_BYTE) {
			free_extent_map(em);
			em = search_extent_mapping(em_tree, 0, 0);
			if (em && em->block_start < EXTENT_MAP_LAST_BYTE)
				alloc_hint = em->block_start;
			if (em)
				free_extent_map(em);
		} else {
			alloc_hint = em->block_start;
			free_extent_map(em);
		}
	}
	read_unlock(&em_tree->lock);

	return alloc_hint;
}

/*
 * when extent_io.c finds a delayed allocation range in the file,
 * the call backs end up in this code.  The basic idea is to
 * allocate extents on disk for the range, and create ordered data structs
 * in ram to track those extents.
 *
 * locked_page is the page that writepage had locked already.  We use
 * it to make sure we don't do extra locks or unlocks.
 *
 * *page_started is set to one if we unlock locked_page and do everything
 * required to start IO on it.  It may be clean and already done with
 * IO when we return.
 */
static noinline int cow_file_range(struct inode *inode,
				   struct page *locked_page,
				   u64 start, u64 end, int *page_started,
				   unsigned long *nr_written, int unlock)
{
	struct btrfs_fs_info *fs_info = btrfs_sb(inode->i_sb);
	struct btrfs_root *root = BTRFS_I(inode)->root;
	u64 alloc_hint = 0;
	u64 num_bytes;
	unsigned long ram_size;
	u64 cur_alloc_size = 0;
	u64 blocksize = fs_info->sectorsize;
	struct btrfs_key ins;
	struct extent_map *em;
	unsigned clear_bits;
	unsigned long page_ops;
	bool extent_reserved = false;
	int ret = 0;

	if (btrfs_is_free_space_inode(BTRFS_I(inode))) {
		WARN_ON_ONCE(1);
		ret = -EINVAL;
		goto out_unlock;
	}

	num_bytes = ALIGN(end - start + 1, blocksize);
	num_bytes = max(blocksize,  num_bytes);
	ASSERT(num_bytes <= btrfs_super_total_bytes(fs_info->super_copy));

	inode_should_defrag(BTRFS_I(inode), start, end, num_bytes, SZ_64K);

	if (start == 0) {
		/* lets try to make an inline extent */
		ret = cow_file_range_inline(inode, start, end, 0,
					    BTRFS_COMPRESS_NONE, NULL);
		if (ret == 0) {
			/*
			 * We use DO_ACCOUNTING here because we need the
			 * delalloc_release_metadata to be run _after_ we drop
			 * our outstanding extent for clearing delalloc for this
			 * range.
			 */
			extent_clear_unlock_delalloc(inode, start, end, NULL,
				     EXTENT_LOCKED | EXTENT_DELALLOC |
				     EXTENT_DELALLOC_NEW | EXTENT_DEFRAG |
				     EXTENT_DO_ACCOUNTING, PAGE_UNLOCK |
				     PAGE_CLEAR_DIRTY | PAGE_SET_WRITEBACK |
				     PAGE_END_WRITEBACK);
			*nr_written = *nr_written +
			     (end - start + PAGE_SIZE) / PAGE_SIZE;
			*page_started = 1;
			goto out;
		} else if (ret < 0) {
			goto out_unlock;
		}
	}

	alloc_hint = get_extent_allocation_hint(inode, start, num_bytes);
	btrfs_drop_extent_cache(BTRFS_I(inode), start,
			start + num_bytes - 1, 0);

	while (num_bytes > 0) {
		cur_alloc_size = num_bytes;
		ret = btrfs_reserve_extent(root, cur_alloc_size, cur_alloc_size,
					   fs_info->sectorsize, 0, alloc_hint,
					   &ins, 1, 1);
		if (ret < 0)
			goto out_unlock;
		cur_alloc_size = ins.offset;
		extent_reserved = true;

		ram_size = ins.offset;
		em = create_io_em(inode, start, ins.offset, /* len */
				  start, /* orig_start */
				  ins.objectid, /* block_start */
				  ins.offset, /* block_len */
				  ins.offset, /* orig_block_len */
				  ram_size, /* ram_bytes */
				  BTRFS_COMPRESS_NONE, /* compress_type */
				  BTRFS_ORDERED_REGULAR /* type */);
		if (IS_ERR(em)) {
			ret = PTR_ERR(em);
			goto out_reserve;
		}
		free_extent_map(em);

		ret = btrfs_add_ordered_extent(inode, start, ins.objectid,
					       ram_size, cur_alloc_size, 0);
		if (ret)
			goto out_drop_extent_cache;

		if (root->root_key.objectid ==
		    BTRFS_DATA_RELOC_TREE_OBJECTID) {
			ret = btrfs_reloc_clone_csums(inode, start,
						      cur_alloc_size);
			/*
			 * Only drop cache here, and process as normal.
			 *
			 * We must not allow extent_clear_unlock_delalloc()
			 * at out_unlock label to free meta of this ordered
			 * extent, as its meta should be freed by
			 * btrfs_finish_ordered_io().
			 *
			 * So we must continue until @start is increased to
			 * skip current ordered extent.
			 */
			if (ret)
				btrfs_drop_extent_cache(BTRFS_I(inode), start,
						start + ram_size - 1, 0);
		}

		btrfs_dec_block_group_reservations(fs_info, ins.objectid);

		/* we're not doing compressed IO, don't unlock the first
		 * page (which the caller expects to stay locked), don't
		 * clear any dirty bits and don't set any writeback bits
		 *
		 * Do set the Private2 bit so we know this page was properly
		 * setup for writepage
		 */
		page_ops = unlock ? PAGE_UNLOCK : 0;
		page_ops |= PAGE_SET_PRIVATE2;

		extent_clear_unlock_delalloc(inode, start,
					     start + ram_size - 1,
					     locked_page,
					     EXTENT_LOCKED | EXTENT_DELALLOC,
					     page_ops);
		if (num_bytes < cur_alloc_size)
			num_bytes = 0;
		else
			num_bytes -= cur_alloc_size;
		alloc_hint = ins.objectid + ins.offset;
		start += cur_alloc_size;
		extent_reserved = false;

		/*
		 * btrfs_reloc_clone_csums() error, since start is increased
		 * extent_clear_unlock_delalloc() at out_unlock label won't
		 * free metadata of current ordered extent, we're OK to exit.
		 */
		if (ret)
			goto out_unlock;
	}
out:
	return ret;

out_drop_extent_cache:
	btrfs_drop_extent_cache(BTRFS_I(inode), start, start + ram_size - 1, 0);
out_reserve:
	btrfs_dec_block_group_reservations(fs_info, ins.objectid);
	btrfs_free_reserved_extent(fs_info, ins.objectid, ins.offset, 1);
out_unlock:
	clear_bits = EXTENT_LOCKED | EXTENT_DELALLOC | EXTENT_DELALLOC_NEW |
		EXTENT_DEFRAG | EXTENT_CLEAR_META_RESV;
	page_ops = PAGE_UNLOCK | PAGE_CLEAR_DIRTY | PAGE_SET_WRITEBACK |
		PAGE_END_WRITEBACK;
	/*
	 * If we reserved an extent for our delalloc range (or a subrange) and
	 * failed to create the respective ordered extent, then it means that
	 * when we reserved the extent we decremented the extent's size from
	 * the data space_info's bytes_may_use counter and incremented the
	 * space_info's bytes_reserved counter by the same amount. We must make
	 * sure extent_clear_unlock_delalloc() does not try to decrement again
	 * the data space_info's bytes_may_use counter, therefore we do not pass
	 * it the flag EXTENT_CLEAR_DATA_RESV.
	 */
	if (extent_reserved) {
		extent_clear_unlock_delalloc(inode, start,
					     start + cur_alloc_size,
					     locked_page,
					     clear_bits,
					     page_ops);
		start += cur_alloc_size;
		if (start >= end)
			goto out;
	}
	extent_clear_unlock_delalloc(inode, start, end, locked_page,
				     clear_bits | EXTENT_CLEAR_DATA_RESV,
				     page_ops);
	goto out;
}

/*
 * work queue call back to started compression on a file and pages
 */
static noinline void async_cow_start(struct btrfs_work *work)
{
	struct async_chunk *async_chunk;
	int compressed_extents;

	async_chunk = container_of(work, struct async_chunk, work);

	compressed_extents = compress_file_range(async_chunk);
	if (compressed_extents == 0) {
		btrfs_add_delayed_iput(async_chunk->inode);
		async_chunk->inode = NULL;
	}
}

/*
 * work queue call back to submit previously compressed pages
 */
static noinline void async_cow_submit(struct btrfs_work *work)
{
	struct async_chunk *async_chunk = container_of(work, struct async_chunk,
						     work);
	struct btrfs_fs_info *fs_info = btrfs_work_owner(work);
	unsigned long nr_pages;

	nr_pages = (async_chunk->end - async_chunk->start + PAGE_SIZE) >>
		PAGE_SHIFT;

	/* atomic_sub_return implies a barrier */
	if (atomic_sub_return(nr_pages, &fs_info->async_delalloc_pages) <
	    5 * SZ_1M)
		cond_wake_up_nomb(&fs_info->async_submit_wait);

	/*
	 * ->inode could be NULL if async_chunk_start has failed to compress,
	 * in which case we don't have anything to submit, yet we need to
	 * always adjust ->async_delalloc_pages as its paired with the init
	 * happening in cow_file_range_async
	 */
	if (async_chunk->inode)
		submit_compressed_extents(async_chunk);
}

static noinline void async_cow_free(struct btrfs_work *work)
{
	struct async_chunk *async_chunk;

	async_chunk = container_of(work, struct async_chunk, work);
	if (async_chunk->inode)
		btrfs_add_delayed_iput(async_chunk->inode);
	if (async_chunk->blkcg_css)
		css_put(async_chunk->blkcg_css);
	/*
	 * Since the pointer to 'pending' is at the beginning of the array of
	 * async_chunk's, freeing it ensures the whole array has been freed.
	 */
	if (atomic_dec_and_test(async_chunk->pending))
		kvfree(async_chunk->pending);
}

static int cow_file_range_async(struct inode *inode,
				struct writeback_control *wbc,
				struct page *locked_page,
				u64 start, u64 end, int *page_started,
				unsigned long *nr_written)
{
	struct btrfs_fs_info *fs_info = btrfs_sb(inode->i_sb);
	struct cgroup_subsys_state *blkcg_css = wbc_blkcg_css(wbc);
	struct async_cow *ctx;
	struct async_chunk *async_chunk;
	unsigned long nr_pages;
	u64 cur_end;
	u64 num_chunks = DIV_ROUND_UP(end - start, SZ_512K);
	int i;
	bool should_compress;
	unsigned nofs_flag;
	const unsigned int write_flags = wbc_to_write_flags(wbc);

	unlock_extent(&BTRFS_I(inode)->io_tree, start, end);

	if (BTRFS_I(inode)->flags & BTRFS_INODE_NOCOMPRESS &&
	    !btrfs_test_opt(fs_info, FORCE_COMPRESS)) {
		num_chunks = 1;
		should_compress = false;
	} else {
		should_compress = true;
	}

	nofs_flag = memalloc_nofs_save();
	ctx = kvmalloc(struct_size(ctx, chunks, num_chunks), GFP_KERNEL);
	memalloc_nofs_restore(nofs_flag);

	if (!ctx) {
		unsigned clear_bits = EXTENT_LOCKED | EXTENT_DELALLOC |
			EXTENT_DELALLOC_NEW | EXTENT_DEFRAG |
			EXTENT_DO_ACCOUNTING;
		unsigned long page_ops = PAGE_UNLOCK | PAGE_CLEAR_DIRTY |
			PAGE_SET_WRITEBACK | PAGE_END_WRITEBACK |
			PAGE_SET_ERROR;

		extent_clear_unlock_delalloc(inode, start, end, locked_page,
					     clear_bits, page_ops);
		return -ENOMEM;
	}

	async_chunk = ctx->chunks;
	atomic_set(&ctx->num_chunks, num_chunks);

	for (i = 0; i < num_chunks; i++) {
		if (should_compress)
			cur_end = min(end, start + SZ_512K - 1);
		else
			cur_end = end;

		/*
		 * igrab is called higher up in the call chain, take only the
		 * lightweight reference for the callback lifetime
		 */
		ihold(inode);
		async_chunk[i].pending = &ctx->num_chunks;
		async_chunk[i].inode = inode;
		async_chunk[i].start = start;
		async_chunk[i].end = cur_end;
		async_chunk[i].write_flags = write_flags;
		INIT_LIST_HEAD(&async_chunk[i].extents);

		/*
		 * The locked_page comes all the way from writepage and its
		 * the original page we were actually given.  As we spread
		 * this large delalloc region across multiple async_chunk
		 * structs, only the first struct needs a pointer to locked_page
		 *
		 * This way we don't need racey decisions about who is supposed
		 * to unlock it.
		 */
		if (locked_page) {
			/*
			 * Depending on the compressibility, the pages might or
			 * might not go through async.  We want all of them to
			 * be accounted against wbc once.  Let's do it here
			 * before the paths diverge.  wbc accounting is used
			 * only for foreign writeback detection and doesn't
			 * need full accuracy.  Just account the whole thing
			 * against the first page.
			 */
			wbc_account_cgroup_owner(wbc, locked_page,
						 cur_end - start);
			async_chunk[i].locked_page = locked_page;
			locked_page = NULL;
		} else {
			async_chunk[i].locked_page = NULL;
		}

		if (blkcg_css != blkcg_root_css) {
			css_get(blkcg_css);
			async_chunk[i].blkcg_css = blkcg_css;
		} else {
			async_chunk[i].blkcg_css = NULL;
		}

		btrfs_init_work(&async_chunk[i].work, async_cow_start,
				async_cow_submit, async_cow_free);

		nr_pages = DIV_ROUND_UP(cur_end - start, PAGE_SIZE);
		atomic_add(nr_pages, &fs_info->async_delalloc_pages);

		btrfs_queue_work(fs_info->delalloc_workers, &async_chunk[i].work);

		*nr_written += nr_pages;
		start = cur_end + 1;
	}
	*page_started = 1;
	return 0;
}

static noinline int csum_exist_in_range(struct btrfs_fs_info *fs_info,
					u64 bytenr, u64 num_bytes)
{
	int ret;
	struct btrfs_ordered_sum *sums;
	LIST_HEAD(list);

	ret = btrfs_lookup_csums_range(fs_info->csum_root, bytenr,
				       bytenr + num_bytes - 1, &list, 0);
	if (ret == 0 && list_empty(&list))
		return 0;

	while (!list_empty(&list)) {
		sums = list_entry(list.next, struct btrfs_ordered_sum, list);
		list_del(&sums->list);
		kfree(sums);
	}
	if (ret < 0)
		return ret;
	return 1;
}

/*
 * when nowcow writeback call back.  This checks for snapshots or COW copies
 * of the extents that exist in the file, and COWs the file as required.
 *
 * If no cow copies or snapshots exist, we write directly to the existing
 * blocks on disk
 */
static noinline int run_delalloc_nocow(struct inode *inode,
				       struct page *locked_page,
				       const u64 start, const u64 end,
				       int *page_started, int force,
				       unsigned long *nr_written)
{
	struct btrfs_fs_info *fs_info = btrfs_sb(inode->i_sb);
	struct btrfs_root *root = BTRFS_I(inode)->root;
	struct btrfs_path *path;
	u64 cow_start = (u64)-1;
	u64 cur_offset = start;
	int ret;
	bool check_prev = true;
	const bool freespace_inode = btrfs_is_free_space_inode(BTRFS_I(inode));
	u64 ino = btrfs_ino(BTRFS_I(inode));
	bool nocow = false;
	u64 disk_bytenr = 0;

	path = btrfs_alloc_path();
	if (!path) {
		extent_clear_unlock_delalloc(inode, start, end, locked_page,
					     EXTENT_LOCKED | EXTENT_DELALLOC |
					     EXTENT_DO_ACCOUNTING |
					     EXTENT_DEFRAG, PAGE_UNLOCK |
					     PAGE_CLEAR_DIRTY |
					     PAGE_SET_WRITEBACK |
					     PAGE_END_WRITEBACK);
		return -ENOMEM;
	}

	while (1) {
		struct btrfs_key found_key;
		struct btrfs_file_extent_item *fi;
		struct extent_buffer *leaf;
		u64 extent_end;
		u64 extent_offset;
		u64 num_bytes = 0;
		u64 disk_num_bytes;
		u64 ram_bytes;
		int extent_type;

		nocow = false;

		ret = btrfs_lookup_file_extent(NULL, root, path, ino,
					       cur_offset, 0);
		if (ret < 0)
			goto error;

		/*
		 * If there is no extent for our range when doing the initial
		 * search, then go back to the previous slot as it will be the
		 * one containing the search offset
		 */
		if (ret > 0 && path->slots[0] > 0 && check_prev) {
			leaf = path->nodes[0];
			btrfs_item_key_to_cpu(leaf, &found_key,
					      path->slots[0] - 1);
			if (found_key.objectid == ino &&
			    found_key.type == BTRFS_EXTENT_DATA_KEY)
				path->slots[0]--;
		}
		check_prev = false;
next_slot:
		/* Go to next leaf if we have exhausted the current one */
		leaf = path->nodes[0];
		if (path->slots[0] >= btrfs_header_nritems(leaf)) {
			ret = btrfs_next_leaf(root, path);
			if (ret < 0) {
				if (cow_start != (u64)-1)
					cur_offset = cow_start;
				goto error;
			}
			if (ret > 0)
				break;
			leaf = path->nodes[0];
		}

		btrfs_item_key_to_cpu(leaf, &found_key, path->slots[0]);

		/* Didn't find anything for our INO */
		if (found_key.objectid > ino)
			break;
		/*
		 * Keep searching until we find an EXTENT_ITEM or there are no
		 * more extents for this inode
		 */
		if (WARN_ON_ONCE(found_key.objectid < ino) ||
		    found_key.type < BTRFS_EXTENT_DATA_KEY) {
			path->slots[0]++;
			goto next_slot;
		}

		/* Found key is not EXTENT_DATA_KEY or starts after req range */
		if (found_key.type > BTRFS_EXTENT_DATA_KEY ||
		    found_key.offset > end)
			break;

		/*
		 * If the found extent starts after requested offset, then
		 * adjust extent_end to be right before this extent begins
		 */
		if (found_key.offset > cur_offset) {
			extent_end = found_key.offset;
			extent_type = 0;
			goto out_check;
		}

		/*
		 * Found extent which begins before our range and potentially
		 * intersect it
		 */
		fi = btrfs_item_ptr(leaf, path->slots[0],
				    struct btrfs_file_extent_item);
		extent_type = btrfs_file_extent_type(leaf, fi);

		ram_bytes = btrfs_file_extent_ram_bytes(leaf, fi);
		if (extent_type == BTRFS_FILE_EXTENT_REG ||
		    extent_type == BTRFS_FILE_EXTENT_PREALLOC) {
			disk_bytenr = btrfs_file_extent_disk_bytenr(leaf, fi);
			extent_offset = btrfs_file_extent_offset(leaf, fi);
			extent_end = found_key.offset +
				btrfs_file_extent_num_bytes(leaf, fi);
			disk_num_bytes =
				btrfs_file_extent_disk_num_bytes(leaf, fi);
			/*
			 * If the extent we got ends before our current offset,
			 * skip to the next extent.
			 */
			if (extent_end <= cur_offset) {
				path->slots[0]++;
				goto next_slot;
			}
			/* Skip holes */
			if (disk_bytenr == 0)
				goto out_check;
			/* Skip compressed/encrypted/encoded extents */
			if (btrfs_file_extent_compression(leaf, fi) ||
			    btrfs_file_extent_encryption(leaf, fi) ||
			    btrfs_file_extent_other_encoding(leaf, fi))
				goto out_check;
			/*
			 * If extent is created before the last volume's snapshot
			 * this implies the extent is shared, hence we can't do
			 * nocow. This is the same check as in
			 * btrfs_cross_ref_exist but without calling
			 * btrfs_search_slot.
			 */
			if (!freespace_inode &&
			    btrfs_file_extent_generation(leaf, fi) <=
			    btrfs_root_last_snapshot(&root->root_item))
				goto out_check;
			if (extent_type == BTRFS_FILE_EXTENT_REG && !force)
				goto out_check;
			/* If extent is RO, we must COW it */
			if (btrfs_extent_readonly(fs_info, disk_bytenr))
				goto out_check;
			ret = btrfs_cross_ref_exist(root, ino,
						    found_key.offset -
						    extent_offset, disk_bytenr);
			if (ret) {
				/*
				 * ret could be -EIO if the above fails to read
				 * metadata.
				 */
				if (ret < 0) {
					if (cow_start != (u64)-1)
						cur_offset = cow_start;
					goto error;
				}

				WARN_ON_ONCE(freespace_inode);
				goto out_check;
			}
			disk_bytenr += extent_offset;
			disk_bytenr += cur_offset - found_key.offset;
			num_bytes = min(end + 1, extent_end) - cur_offset;
			/*
			 * If there are pending snapshots for this root, we
			 * fall into common COW way
			 */
			if (!freespace_inode && atomic_read(&root->snapshot_force_cow))
				goto out_check;
			/*
			 * force cow if csum exists in the range.
			 * this ensure that csum for a given extent are
			 * either valid or do not exist.
			 */
			ret = csum_exist_in_range(fs_info, disk_bytenr,
						  num_bytes);
			if (ret) {
				/*
				 * ret could be -EIO if the above fails to read
				 * metadata.
				 */
				if (ret < 0) {
					if (cow_start != (u64)-1)
						cur_offset = cow_start;
					goto error;
				}
				WARN_ON_ONCE(freespace_inode);
				goto out_check;
			}
			if (!btrfs_inc_nocow_writers(fs_info, disk_bytenr))
				goto out_check;
			nocow = true;
		} else if (extent_type == BTRFS_FILE_EXTENT_INLINE) {
			extent_end = found_key.offset + ram_bytes;
			extent_end = ALIGN(extent_end, fs_info->sectorsize);
			/* Skip extents outside of our requested range */
			if (extent_end <= start) {
				path->slots[0]++;
				goto next_slot;
			}
		} else {
			/* If this triggers then we have a memory corruption */
			BUG();
		}
out_check:
		/*
		 * If nocow is false then record the beginning of the range
		 * that needs to be COWed
		 */
		if (!nocow) {
			if (cow_start == (u64)-1)
				cow_start = cur_offset;
			cur_offset = extent_end;
			if (cur_offset > end)
				break;
			path->slots[0]++;
			goto next_slot;
		}

		btrfs_release_path(path);

		/*
		 * COW range from cow_start to found_key.offset - 1. As the key
		 * will contain the beginning of the first extent that can be
		 * NOCOW, following one which needs to be COW'ed
		 */
		if (cow_start != (u64)-1) {
			ret = cow_file_range(inode, locked_page,
					     cow_start, found_key.offset - 1,
					     page_started, nr_written, 1);
			if (ret) {
				if (nocow)
					btrfs_dec_nocow_writers(fs_info,
								disk_bytenr);
				goto error;
			}
			cow_start = (u64)-1;
		}

		if (extent_type == BTRFS_FILE_EXTENT_PREALLOC) {
			u64 orig_start = found_key.offset - extent_offset;
			struct extent_map *em;

			em = create_io_em(inode, cur_offset, num_bytes,
					  orig_start,
					  disk_bytenr, /* block_start */
					  num_bytes, /* block_len */
					  disk_num_bytes, /* orig_block_len */
					  ram_bytes, BTRFS_COMPRESS_NONE,
					  BTRFS_ORDERED_PREALLOC);
			if (IS_ERR(em)) {
				if (nocow)
					btrfs_dec_nocow_writers(fs_info,
								disk_bytenr);
				ret = PTR_ERR(em);
				goto error;
			}
			free_extent_map(em);
			ret = btrfs_add_ordered_extent(inode, cur_offset,
						       disk_bytenr, num_bytes,
						       num_bytes,
						       BTRFS_ORDERED_PREALLOC);
			if (ret) {
				btrfs_drop_extent_cache(BTRFS_I(inode),
							cur_offset,
							cur_offset + num_bytes - 1,
							0);
				goto error;
			}
		} else {
			ret = btrfs_add_ordered_extent(inode, cur_offset,
						       disk_bytenr, num_bytes,
						       num_bytes,
						       BTRFS_ORDERED_NOCOW);
			if (ret)
				goto error;
		}

		if (nocow)
			btrfs_dec_nocow_writers(fs_info, disk_bytenr);
		nocow = false;

		if (root->root_key.objectid ==
		    BTRFS_DATA_RELOC_TREE_OBJECTID)
			/*
			 * Error handled later, as we must prevent
			 * extent_clear_unlock_delalloc() in error handler
			 * from freeing metadata of created ordered extent.
			 */
			ret = btrfs_reloc_clone_csums(inode, cur_offset,
						      num_bytes);

		extent_clear_unlock_delalloc(inode, cur_offset,
					     cur_offset + num_bytes - 1,
					     locked_page, EXTENT_LOCKED |
					     EXTENT_DELALLOC |
					     EXTENT_CLEAR_DATA_RESV,
					     PAGE_UNLOCK | PAGE_SET_PRIVATE2);

		cur_offset = extent_end;

		/*
		 * btrfs_reloc_clone_csums() error, now we're OK to call error
		 * handler, as metadata for created ordered extent will only
		 * be freed by btrfs_finish_ordered_io().
		 */
		if (ret)
			goto error;
		if (cur_offset > end)
			break;
	}
	btrfs_release_path(path);

	if (cur_offset <= end && cow_start == (u64)-1)
		cow_start = cur_offset;

	if (cow_start != (u64)-1) {
		cur_offset = end;
		ret = cow_file_range(inode, locked_page, cow_start, end,
				     page_started, nr_written, 1);
		if (ret)
			goto error;
	}

error:
	if (nocow)
		btrfs_dec_nocow_writers(fs_info, disk_bytenr);

	if (ret && cur_offset < end)
		extent_clear_unlock_delalloc(inode, cur_offset, end,
					     locked_page, EXTENT_LOCKED |
					     EXTENT_DELALLOC | EXTENT_DEFRAG |
					     EXTENT_DO_ACCOUNTING, PAGE_UNLOCK |
					     PAGE_CLEAR_DIRTY |
					     PAGE_SET_WRITEBACK |
					     PAGE_END_WRITEBACK);
	btrfs_free_path(path);
	return ret;
}

static inline int need_force_cow(struct inode *inode, u64 start, u64 end)
{

	if (!(BTRFS_I(inode)->flags & BTRFS_INODE_NODATACOW) &&
	    !(BTRFS_I(inode)->flags & BTRFS_INODE_PREALLOC))
		return 0;

	/*
	 * @defrag_bytes is a hint value, no spinlock held here,
	 * if is not zero, it means the file is defragging.
	 * Force cow if given extent needs to be defragged.
	 */
	if (BTRFS_I(inode)->defrag_bytes &&
	    test_range_bit(&BTRFS_I(inode)->io_tree, start, end,
			   EXTENT_DEFRAG, 0, NULL))
		return 1;

	return 0;
}

/*
 * Function to process delayed allocation (create CoW) for ranges which are
 * being touched for the first time.
 */
int btrfs_run_delalloc_range(struct inode *inode, struct page *locked_page,
		u64 start, u64 end, int *page_started, unsigned long *nr_written,
		struct writeback_control *wbc)
{
	int ret;
	int force_cow = need_force_cow(inode, start, end);

	if (BTRFS_I(inode)->flags & BTRFS_INODE_NODATACOW && !force_cow) {
		ret = run_delalloc_nocow(inode, locked_page, start, end,
					 page_started, 1, nr_written);
	} else if (BTRFS_I(inode)->flags & BTRFS_INODE_PREALLOC && !force_cow) {
		ret = run_delalloc_nocow(inode, locked_page, start, end,
					 page_started, 0, nr_written);
	} else if (!inode_can_compress(inode) ||
		   !inode_need_compress(inode, start, end)) {
		ret = cow_file_range(inode, locked_page, start, end,
				      page_started, nr_written, 1);
	} else {
		set_bit(BTRFS_INODE_HAS_ASYNC_EXTENT,
			&BTRFS_I(inode)->runtime_flags);
		ret = cow_file_range_async(inode, wbc, locked_page, start, end,
					   page_started, nr_written);
	}
	if (ret)
		btrfs_cleanup_ordered_extents(inode, locked_page, start,
					      end - start + 1);
	return ret;
}

void btrfs_split_delalloc_extent(struct inode *inode,
				 struct extent_state *orig, u64 split)
{
	u64 size;

	/* not delalloc, ignore it */
	if (!(orig->state & EXTENT_DELALLOC))
		return;

	size = orig->end - orig->start + 1;
	if (size > BTRFS_MAX_EXTENT_SIZE) {
		u32 num_extents;
		u64 new_size;

		/*
		 * See the explanation in btrfs_merge_delalloc_extent, the same
		 * applies here, just in reverse.
		 */
		new_size = orig->end - split + 1;
		num_extents = count_max_extents(new_size);
		new_size = split - orig->start;
		num_extents += count_max_extents(new_size);
		if (count_max_extents(size) >= num_extents)
			return;
	}

	spin_lock(&BTRFS_I(inode)->lock);
	btrfs_mod_outstanding_extents(BTRFS_I(inode), 1);
	spin_unlock(&BTRFS_I(inode)->lock);
}

/*
 * Handle merged delayed allocation extents so we can keep track of new extents
 * that are just merged onto old extents, such as when we are doing sequential
 * writes, so we can properly account for the metadata space we'll need.
 */
void btrfs_merge_delalloc_extent(struct inode *inode, struct extent_state *new,
				 struct extent_state *other)
{
	u64 new_size, old_size;
	u32 num_extents;

	/* not delalloc, ignore it */
	if (!(other->state & EXTENT_DELALLOC))
		return;

	if (new->start > other->start)
		new_size = new->end - other->start + 1;
	else
		new_size = other->end - new->start + 1;

	/* we're not bigger than the max, unreserve the space and go */
	if (new_size <= BTRFS_MAX_EXTENT_SIZE) {
		spin_lock(&BTRFS_I(inode)->lock);
		btrfs_mod_outstanding_extents(BTRFS_I(inode), -1);
		spin_unlock(&BTRFS_I(inode)->lock);
		return;
	}

	/*
	 * We have to add up either side to figure out how many extents were
	 * accounted for before we merged into one big extent.  If the number of
	 * extents we accounted for is <= the amount we need for the new range
	 * then we can return, otherwise drop.  Think of it like this
	 *
	 * [ 4k][MAX_SIZE]
	 *
	 * So we've grown the extent by a MAX_SIZE extent, this would mean we
	 * need 2 outstanding extents, on one side we have 1 and the other side
	 * we have 1 so they are == and we can return.  But in this case
	 *
	 * [MAX_SIZE+4k][MAX_SIZE+4k]
	 *
	 * Each range on their own accounts for 2 extents, but merged together
	 * they are only 3 extents worth of accounting, so we need to drop in
	 * this case.
	 */
	old_size = other->end - other->start + 1;
	num_extents = count_max_extents(old_size);
	old_size = new->end - new->start + 1;
	num_extents += count_max_extents(old_size);
	if (count_max_extents(new_size) >= num_extents)
		return;

	spin_lock(&BTRFS_I(inode)->lock);
	btrfs_mod_outstanding_extents(BTRFS_I(inode), -1);
	spin_unlock(&BTRFS_I(inode)->lock);
}

static void btrfs_add_delalloc_inodes(struct btrfs_root *root,
				      struct inode *inode)
{
	struct btrfs_fs_info *fs_info = btrfs_sb(inode->i_sb);

	spin_lock(&root->delalloc_lock);
	if (list_empty(&BTRFS_I(inode)->delalloc_inodes)) {
		list_add_tail(&BTRFS_I(inode)->delalloc_inodes,
			      &root->delalloc_inodes);
		set_bit(BTRFS_INODE_IN_DELALLOC_LIST,
			&BTRFS_I(inode)->runtime_flags);
		root->nr_delalloc_inodes++;
		if (root->nr_delalloc_inodes == 1) {
			spin_lock(&fs_info->delalloc_root_lock);
			BUG_ON(!list_empty(&root->delalloc_root));
			list_add_tail(&root->delalloc_root,
				      &fs_info->delalloc_roots);
			spin_unlock(&fs_info->delalloc_root_lock);
		}
	}
	spin_unlock(&root->delalloc_lock);
}


void __btrfs_del_delalloc_inode(struct btrfs_root *root,
				struct btrfs_inode *inode)
{
	struct btrfs_fs_info *fs_info = root->fs_info;

	if (!list_empty(&inode->delalloc_inodes)) {
		list_del_init(&inode->delalloc_inodes);
		clear_bit(BTRFS_INODE_IN_DELALLOC_LIST,
			  &inode->runtime_flags);
		root->nr_delalloc_inodes--;
		if (!root->nr_delalloc_inodes) {
			ASSERT(list_empty(&root->delalloc_inodes));
			spin_lock(&fs_info->delalloc_root_lock);
			BUG_ON(list_empty(&root->delalloc_root));
			list_del_init(&root->delalloc_root);
			spin_unlock(&fs_info->delalloc_root_lock);
		}
	}
}

static void btrfs_del_delalloc_inode(struct btrfs_root *root,
				     struct btrfs_inode *inode)
{
	spin_lock(&root->delalloc_lock);
	__btrfs_del_delalloc_inode(root, inode);
	spin_unlock(&root->delalloc_lock);
}

/*
 * Properly track delayed allocation bytes in the inode and to maintain the
 * list of inodes that have pending delalloc work to be done.
 */
void btrfs_set_delalloc_extent(struct inode *inode, struct extent_state *state,
			       unsigned *bits)
{
	struct btrfs_fs_info *fs_info = btrfs_sb(inode->i_sb);

	if ((*bits & EXTENT_DEFRAG) && !(*bits & EXTENT_DELALLOC))
		WARN_ON(1);
	/*
	 * set_bit and clear bit hooks normally require _irqsave/restore
	 * but in this case, we are only testing for the DELALLOC
	 * bit, which is only set or cleared with irqs on
	 */
	if (!(state->state & EXTENT_DELALLOC) && (*bits & EXTENT_DELALLOC)) {
		struct btrfs_root *root = BTRFS_I(inode)->root;
		u64 len = state->end + 1 - state->start;
		u32 num_extents = count_max_extents(len);
		bool do_list = !btrfs_is_free_space_inode(BTRFS_I(inode));

		spin_lock(&BTRFS_I(inode)->lock);
		btrfs_mod_outstanding_extents(BTRFS_I(inode), num_extents);
		spin_unlock(&BTRFS_I(inode)->lock);

		/* For sanity tests */
		if (btrfs_is_testing(fs_info))
			return;

		percpu_counter_add_batch(&fs_info->delalloc_bytes, len,
					 fs_info->delalloc_batch);
		spin_lock(&BTRFS_I(inode)->lock);
		BTRFS_I(inode)->delalloc_bytes += len;
		if (*bits & EXTENT_DEFRAG)
			BTRFS_I(inode)->defrag_bytes += len;
		if (do_list && !test_bit(BTRFS_INODE_IN_DELALLOC_LIST,
					 &BTRFS_I(inode)->runtime_flags))
			btrfs_add_delalloc_inodes(root, inode);
		spin_unlock(&BTRFS_I(inode)->lock);
	}

	if (!(state->state & EXTENT_DELALLOC_NEW) &&
	    (*bits & EXTENT_DELALLOC_NEW)) {
		spin_lock(&BTRFS_I(inode)->lock);
		BTRFS_I(inode)->new_delalloc_bytes += state->end + 1 -
			state->start;
		spin_unlock(&BTRFS_I(inode)->lock);
	}
}

/*
 * Once a range is no longer delalloc this function ensures that proper
 * accounting happens.
 */
void btrfs_clear_delalloc_extent(struct inode *vfs_inode,
				 struct extent_state *state, unsigned *bits)
{
	struct btrfs_inode *inode = BTRFS_I(vfs_inode);
	struct btrfs_fs_info *fs_info = btrfs_sb(vfs_inode->i_sb);
	u64 len = state->end + 1 - state->start;
	u32 num_extents = count_max_extents(len);

	if ((state->state & EXTENT_DEFRAG) && (*bits & EXTENT_DEFRAG)) {
		spin_lock(&inode->lock);
		inode->defrag_bytes -= len;
		spin_unlock(&inode->lock);
	}

	/*
	 * set_bit and clear bit hooks normally require _irqsave/restore
	 * but in this case, we are only testing for the DELALLOC
	 * bit, which is only set or cleared with irqs on
	 */
	if ((state->state & EXTENT_DELALLOC) && (*bits & EXTENT_DELALLOC)) {
		struct btrfs_root *root = inode->root;
		bool do_list = !btrfs_is_free_space_inode(inode);

		spin_lock(&inode->lock);
		btrfs_mod_outstanding_extents(inode, -num_extents);
		spin_unlock(&inode->lock);

		/*
		 * We don't reserve metadata space for space cache inodes so we
		 * don't need to call delalloc_release_metadata if there is an
		 * error.
		 */
		if (*bits & EXTENT_CLEAR_META_RESV &&
		    root != fs_info->tree_root)
			btrfs_delalloc_release_metadata(inode, len, false);

		/* For sanity tests. */
		if (btrfs_is_testing(fs_info))
			return;

		if (root->root_key.objectid != BTRFS_DATA_RELOC_TREE_OBJECTID &&
		    do_list && !(state->state & EXTENT_NORESERVE) &&
		    (*bits & EXTENT_CLEAR_DATA_RESV))
			btrfs_free_reserved_data_space_noquota(
					&inode->vfs_inode,
					state->start, len);

		percpu_counter_add_batch(&fs_info->delalloc_bytes, -len,
					 fs_info->delalloc_batch);
		spin_lock(&inode->lock);
		inode->delalloc_bytes -= len;
		if (do_list && inode->delalloc_bytes == 0 &&
		    test_bit(BTRFS_INODE_IN_DELALLOC_LIST,
					&inode->runtime_flags))
			btrfs_del_delalloc_inode(root, inode);
		spin_unlock(&inode->lock);
	}

	if ((state->state & EXTENT_DELALLOC_NEW) &&
	    (*bits & EXTENT_DELALLOC_NEW)) {
		spin_lock(&inode->lock);
		ASSERT(inode->new_delalloc_bytes >= len);
		inode->new_delalloc_bytes -= len;
		spin_unlock(&inode->lock);
	}
}

/*
 * btrfs_bio_fits_in_stripe - Checks whether the size of the given bio will fit
 * in a chunk's stripe. This function ensures that bios do not span a
 * stripe/chunk
 *
 * @page - The page we are about to add to the bio
 * @size - size we want to add to the bio
 * @bio - bio we want to ensure is smaller than a stripe
 * @bio_flags - flags of the bio
 *
 * return 1 if page cannot be added to the bio
 * return 0 if page can be added to the bio
 * return error otherwise
 */
int btrfs_bio_fits_in_stripe(struct page *page, size_t size, struct bio *bio,
			     unsigned long bio_flags)
{
	struct inode *inode = page->mapping->host;
	struct btrfs_fs_info *fs_info = btrfs_sb(inode->i_sb);
	u64 logical = (u64)bio->bi_iter.bi_sector << 9;
	u64 length = 0;
	u64 map_length;
	int ret;
	struct btrfs_io_geometry geom;

	if (bio_flags & EXTENT_BIO_COMPRESSED)
		return 0;

	length = bio->bi_iter.bi_size;
	map_length = length;
	ret = btrfs_get_io_geometry(fs_info, btrfs_op(bio), logical, map_length,
				    &geom);
	if (ret < 0)
		return ret;

	if (geom.len < length + size)
		return 1;
	return 0;
}

/*
 * in order to insert checksums into the metadata in large chunks,
 * we wait until bio submission time.   All the pages in the bio are
 * checksummed and sums are attached onto the ordered extent record.
 *
 * At IO completion time the cums attached on the ordered extent record
 * are inserted into the btree
 */
static blk_status_t btrfs_submit_bio_start(void *private_data, struct bio *bio,
				    u64 bio_offset)
{
	struct inode *inode = private_data;
	blk_status_t ret = 0;

	ret = btrfs_csum_one_bio(inode, bio, 0, 0);
	BUG_ON(ret); /* -ENOMEM */
	return 0;
}

/*
 * extent_io.c submission hook. This does the right thing for csum calculation
 * on write, or reading the csums from the tree before a read.
 *
 * Rules about async/sync submit,
 * a) read:				sync submit
 *
 * b) write without checksum:		sync submit
 *
 * c) write with checksum:
 *    c-1) if bio is issued by fsync:	sync submit
 *         (sync_writers != 0)
 *
 *    c-2) if root is reloc root:	sync submit
 *         (only in case of buffered IO)
 *
 *    c-3) otherwise:			async submit
 */
static blk_status_t btrfs_submit_bio_hook(struct inode *inode, struct bio *bio,
					  int mirror_num,
					  unsigned long bio_flags)

{
	struct btrfs_fs_info *fs_info = btrfs_sb(inode->i_sb);
	struct btrfs_root *root = BTRFS_I(inode)->root;
	enum btrfs_wq_endio_type metadata = BTRFS_WQ_ENDIO_DATA;
	blk_status_t ret = 0;
	int skip_sum;
	int async = !atomic_read(&BTRFS_I(inode)->sync_writers);

	skip_sum = BTRFS_I(inode)->flags & BTRFS_INODE_NODATASUM;

	if (btrfs_is_free_space_inode(BTRFS_I(inode)))
		metadata = BTRFS_WQ_ENDIO_FREE_SPACE;

	if (bio_op(bio) != REQ_OP_WRITE) {
		ret = btrfs_bio_wq_end_io(fs_info, bio, metadata);
		if (ret)
			goto out;

		if (bio_flags & EXTENT_BIO_COMPRESSED) {
			ret = btrfs_submit_compressed_read(inode, bio,
							   mirror_num,
							   bio_flags);
			goto out;
		} else if (!skip_sum) {
			ret = btrfs_lookup_bio_sums(inode, bio, (u64)-1, NULL);
			if (ret)
				goto out;
		}
		goto mapit;
	} else if (async && !skip_sum) {
		/* csum items have already been cloned */
		if (root->root_key.objectid == BTRFS_DATA_RELOC_TREE_OBJECTID)
			goto mapit;
		/* we're doing a write, do the async checksumming */
		ret = btrfs_wq_submit_bio(fs_info, bio, mirror_num, bio_flags,
					  0, inode, btrfs_submit_bio_start);
		goto out;
	} else if (!skip_sum) {
		ret = btrfs_csum_one_bio(inode, bio, 0, 0);
		if (ret)
			goto out;
	}

mapit:
	ret = btrfs_map_bio(fs_info, bio, mirror_num);

out:
	if (ret) {
		bio->bi_status = ret;
		bio_endio(bio);
	}
	return ret;
}

/*
 * given a list of ordered sums record them in the inode.  This happens
 * at IO completion time based on sums calculated at bio submission time.
 */
static noinline int add_pending_csums(struct btrfs_trans_handle *trans,
			     struct inode *inode, struct list_head *list)
{
	struct btrfs_ordered_sum *sum;
	int ret;

	list_for_each_entry(sum, list, list) {
		trans->adding_csums = true;
		ret = btrfs_csum_file_blocks(trans,
		       BTRFS_I(inode)->root->fs_info->csum_root, sum);
		trans->adding_csums = false;
		if (ret)
			return ret;
	}
	return 0;
}

int btrfs_set_extent_delalloc(struct inode *inode, u64 start, u64 end,
			      unsigned int extra_bits,
			      struct extent_state **cached_state)
{
	WARN_ON(PAGE_ALIGNED(end));
	return set_extent_delalloc(&BTRFS_I(inode)->io_tree, start, end,
				   extra_bits, cached_state);
}

/* see btrfs_writepage_start_hook for details on why this is required */
struct btrfs_writepage_fixup {
	struct page *page;
	struct inode *inode;
	struct btrfs_work work;
};

static void btrfs_writepage_fixup_worker(struct btrfs_work *work)
{
	struct btrfs_writepage_fixup *fixup;
	struct btrfs_ordered_extent *ordered;
	struct extent_state *cached_state = NULL;
	struct extent_changeset *data_reserved = NULL;
	struct page *page;
	struct inode *inode;
	u64 page_start;
	u64 page_end;
	int ret = 0;
	bool free_delalloc_space = true;

	fixup = container_of(work, struct btrfs_writepage_fixup, work);
	page = fixup->page;
	inode = fixup->inode;
	page_start = page_offset(page);
	page_end = page_offset(page) + PAGE_SIZE - 1;

	/*
	 * This is similar to page_mkwrite, we need to reserve the space before
	 * we take the page lock.
	 */
	ret = btrfs_delalloc_reserve_space(inode, &data_reserved, page_start,
					   PAGE_SIZE);
again:
	lock_page(page);

	/*
	 * Before we queued this fixup, we took a reference on the page.
	 * page->mapping may go NULL, but it shouldn't be moved to a different
	 * address space.
	 */
	if (!page->mapping || !PageDirty(page) || !PageChecked(page)) {
		/*
		 * Unfortunately this is a little tricky, either
		 *
		 * 1) We got here and our page had already been dealt with and
		 *    we reserved our space, thus ret == 0, so we need to just
		 *    drop our space reservation and bail.  This can happen the
		 *    first time we come into the fixup worker, or could happen
		 *    while waiting for the ordered extent.
		 * 2) Our page was already dealt with, but we happened to get an
		 *    ENOSPC above from the btrfs_delalloc_reserve_space.  In
		 *    this case we obviously don't have anything to release, but
		 *    because the page was already dealt with we don't want to
		 *    mark the page with an error, so make sure we're resetting
		 *    ret to 0.  This is why we have this check _before_ the ret
		 *    check, because we do not want to have a surprise ENOSPC
		 *    when the page was already properly dealt with.
		 */
		if (!ret) {
			btrfs_delalloc_release_extents(BTRFS_I(inode),
						       PAGE_SIZE);
			btrfs_delalloc_release_space(inode, data_reserved,
						     page_start, PAGE_SIZE,
						     true);
		}
		ret = 0;
		goto out_page;
	}

	/*
	 * We can't mess with the page state unless it is locked, so now that
	 * it is locked bail if we failed to make our space reservation.
	 */
	if (ret)
		goto out_page;

	lock_extent_bits(&BTRFS_I(inode)->io_tree, page_start, page_end,
			 &cached_state);

	/* already ordered? We're done */
	if (PagePrivate2(page))
		goto out_reserved;

	ordered = btrfs_lookup_ordered_range(BTRFS_I(inode), page_start,
					PAGE_SIZE);
	if (ordered) {
		unlock_extent_cached(&BTRFS_I(inode)->io_tree, page_start,
				     page_end, &cached_state);
		unlock_page(page);
		btrfs_start_ordered_extent(inode, ordered, 1);
		btrfs_put_ordered_extent(ordered);
		goto again;
	}

	ret = btrfs_set_extent_delalloc(inode, page_start, page_end, 0,
					&cached_state);
	if (ret)
		goto out_reserved;

	/*
	 * Everything went as planned, we're now the owner of a dirty page with
	 * delayed allocation bits set and space reserved for our COW
	 * destination.
	 *
	 * The page was dirty when we started, nothing should have cleaned it.
	 */
	BUG_ON(!PageDirty(page));
	free_delalloc_space = false;
out_reserved:
	btrfs_delalloc_release_extents(BTRFS_I(inode), PAGE_SIZE);
	if (free_delalloc_space)
		btrfs_delalloc_release_space(inode, data_reserved, page_start,
					     PAGE_SIZE, true);
	unlock_extent_cached(&BTRFS_I(inode)->io_tree, page_start, page_end,
			     &cached_state);
out_page:
	if (ret) {
		/*
		 * We hit ENOSPC or other errors.  Update the mapping and page
		 * to reflect the errors and clean the page.
		 */
		mapping_set_error(page->mapping, ret);
		end_extent_writepage(page, ret, page_start, page_end);
		clear_page_dirty_for_io(page);
		SetPageError(page);
	}
	ClearPageChecked(page);
	unlock_page(page);
	put_page(page);
	kfree(fixup);
	extent_changeset_free(data_reserved);
	/*
	 * As a precaution, do a delayed iput in case it would be the last iput
	 * that could need flushing space. Recursing back to fixup worker would
	 * deadlock.
	 */
	btrfs_add_delayed_iput(inode);
}

/*
 * There are a few paths in the higher layers of the kernel that directly
 * set the page dirty bit without asking the filesystem if it is a
 * good idea.  This causes problems because we want to make sure COW
 * properly happens and the data=ordered rules are followed.
 *
 * In our case any range that doesn't have the ORDERED bit set
 * hasn't been properly setup for IO.  We kick off an async process
 * to fix it up.  The async helper will wait for ordered extents, set
 * the delalloc bit and make it safe to write the page.
 */
int btrfs_writepage_cow_fixup(struct page *page, u64 start, u64 end)
{
	struct inode *inode = page->mapping->host;
	struct btrfs_fs_info *fs_info = btrfs_sb(inode->i_sb);
	struct btrfs_writepage_fixup *fixup;

	/* this page is properly in the ordered list */
	if (TestClearPagePrivate2(page))
		return 0;

	/*
	 * PageChecked is set below when we create a fixup worker for this page,
	 * don't try to create another one if we're already PageChecked()
	 *
	 * The extent_io writepage code will redirty the page if we send back
	 * EAGAIN.
	 */
	if (PageChecked(page))
		return -EAGAIN;

	fixup = kzalloc(sizeof(*fixup), GFP_NOFS);
	if (!fixup)
		return -EAGAIN;

	/*
	 * We are already holding a reference to this inode from
	 * write_cache_pages.  We need to hold it because the space reservation
	 * takes place outside of the page lock, and we can't trust
	 * page->mapping outside of the page lock.
	 */
	ihold(inode);
	SetPageChecked(page);
	get_page(page);
	btrfs_init_work(&fixup->work, btrfs_writepage_fixup_worker, NULL, NULL);
	fixup->page = page;
	fixup->inode = inode;
	btrfs_queue_work(fs_info->fixup_workers, &fixup->work);

	return -EAGAIN;
}

static int insert_reserved_file_extent(struct btrfs_trans_handle *trans,
				       struct inode *inode, u64 file_pos,
				       u64 disk_bytenr, u64 disk_num_bytes,
				       u64 num_bytes, u64 ram_bytes,
				       u8 compression, u8 encryption,
				       u16 other_encoding, int extent_type)
{
	struct btrfs_root *root = BTRFS_I(inode)->root;
	struct btrfs_file_extent_item *fi;
	struct btrfs_path *path;
	struct extent_buffer *leaf;
	struct btrfs_key ins;
	u64 qg_released;
	int extent_inserted = 0;
	int ret;

	path = btrfs_alloc_path();
	if (!path)
		return -ENOMEM;

	/*
	 * we may be replacing one extent in the tree with another.
	 * The new extent is pinned in the extent map, and we don't want
	 * to drop it from the cache until it is completely in the btree.
	 *
	 * So, tell btrfs_drop_extents to leave this extent in the cache.
	 * the caller is expected to unpin it and allow it to be merged
	 * with the others.
	 */
	ret = __btrfs_drop_extents(trans, root, inode, path, file_pos,
				   file_pos + num_bytes, NULL, 0,
				   1, sizeof(*fi), &extent_inserted);
	if (ret)
		goto out;

	if (!extent_inserted) {
		ins.objectid = btrfs_ino(BTRFS_I(inode));
		ins.offset = file_pos;
		ins.type = BTRFS_EXTENT_DATA_KEY;

		path->leave_spinning = 1;
		ret = btrfs_insert_empty_item(trans, root, path, &ins,
					      sizeof(*fi));
		if (ret)
			goto out;
	}
	leaf = path->nodes[0];
	fi = btrfs_item_ptr(leaf, path->slots[0],
			    struct btrfs_file_extent_item);
	btrfs_set_file_extent_generation(leaf, fi, trans->transid);
	btrfs_set_file_extent_type(leaf, fi, extent_type);
	btrfs_set_file_extent_disk_bytenr(leaf, fi, disk_bytenr);
	btrfs_set_file_extent_disk_num_bytes(leaf, fi, disk_num_bytes);
	btrfs_set_file_extent_offset(leaf, fi, 0);
	btrfs_set_file_extent_num_bytes(leaf, fi, num_bytes);
	btrfs_set_file_extent_ram_bytes(leaf, fi, ram_bytes);
	btrfs_set_file_extent_compression(leaf, fi, compression);
	btrfs_set_file_extent_encryption(leaf, fi, encryption);
	btrfs_set_file_extent_other_encoding(leaf, fi, other_encoding);

	btrfs_mark_buffer_dirty(leaf);
	btrfs_release_path(path);

	inode_add_bytes(inode, num_bytes);

	ins.objectid = disk_bytenr;
	ins.offset = disk_num_bytes;
	ins.type = BTRFS_EXTENT_ITEM_KEY;

	/*
	 * Release the reserved range from inode dirty range map, as it is
	 * already moved into delayed_ref_head
	 */
	ret = btrfs_qgroup_release_data(inode, file_pos, ram_bytes);
	if (ret < 0)
		goto out;
	qg_released = ret;
	ret = btrfs_alloc_reserved_file_extent(trans, root,
					       btrfs_ino(BTRFS_I(inode)),
					       file_pos, qg_released, &ins);
out:
	btrfs_free_path(path);

	return ret;
}

static void btrfs_release_delalloc_bytes(struct btrfs_fs_info *fs_info,
					 u64 start, u64 len)
{
	struct btrfs_block_group *cache;

	cache = btrfs_lookup_block_group(fs_info, start);
	ASSERT(cache);

	spin_lock(&cache->lock);
	cache->delalloc_bytes -= len;
	spin_unlock(&cache->lock);

	btrfs_put_block_group(cache);
}

/* as ordered data IO finishes, this gets called so we can finish
 * an ordered extent if the range of bytes in the file it covers are
 * fully written.
 */
static int btrfs_finish_ordered_io(struct btrfs_ordered_extent *ordered_extent)
{
	struct inode *inode = ordered_extent->inode;
	struct btrfs_fs_info *fs_info = btrfs_sb(inode->i_sb);
	struct btrfs_root *root = BTRFS_I(inode)->root;
	struct btrfs_trans_handle *trans = NULL;
	struct extent_io_tree *io_tree = &BTRFS_I(inode)->io_tree;
	struct extent_state *cached_state = NULL;
	u64 start, end;
	int compress_type = 0;
	int ret = 0;
	u64 logical_len = ordered_extent->num_bytes;
	bool freespace_inode;
	bool truncated = false;
	bool range_locked = false;
	bool clear_new_delalloc_bytes = false;
	bool clear_reserved_extent = true;
	unsigned int clear_bits;

	start = ordered_extent->file_offset;
	end = start + ordered_extent->num_bytes - 1;

	if (!test_bit(BTRFS_ORDERED_NOCOW, &ordered_extent->flags) &&
	    !test_bit(BTRFS_ORDERED_PREALLOC, &ordered_extent->flags) &&
	    !test_bit(BTRFS_ORDERED_DIRECT, &ordered_extent->flags))
		clear_new_delalloc_bytes = true;

	freespace_inode = btrfs_is_free_space_inode(BTRFS_I(inode));

	if (test_bit(BTRFS_ORDERED_IOERR, &ordered_extent->flags)) {
		ret = -EIO;
		goto out;
	}

	btrfs_free_io_failure_record(BTRFS_I(inode), start, end);

	if (test_bit(BTRFS_ORDERED_TRUNCATED, &ordered_extent->flags)) {
		truncated = true;
		logical_len = ordered_extent->truncated_len;
		/* Truncated the entire extent, don't bother adding */
		if (!logical_len)
			goto out;
	}

	if (test_bit(BTRFS_ORDERED_NOCOW, &ordered_extent->flags)) {
		BUG_ON(!list_empty(&ordered_extent->list)); /* Logic error */

		/*
		 * For mwrite(mmap + memset to write) case, we still reserve
		 * space for NOCOW range.
		 * As NOCOW won't cause a new delayed ref, just free the space
		 */
		btrfs_qgroup_free_data(inode, NULL, start,
				       ordered_extent->num_bytes);
		btrfs_ordered_update_i_size(inode, 0, ordered_extent);
		if (freespace_inode)
			trans = btrfs_join_transaction_spacecache(root);
		else
			trans = btrfs_join_transaction(root);
		if (IS_ERR(trans)) {
			ret = PTR_ERR(trans);
			trans = NULL;
			goto out;
		}
		trans->block_rsv = &BTRFS_I(inode)->block_rsv;
		ret = btrfs_update_inode_fallback(trans, root, inode);
		if (ret) /* -ENOMEM or corruption */
			btrfs_abort_transaction(trans, ret);
		goto out;
	}

	range_locked = true;
	lock_extent_bits(io_tree, start, end, &cached_state);

	if (freespace_inode)
		trans = btrfs_join_transaction_spacecache(root);
	else
		trans = btrfs_join_transaction(root);
	if (IS_ERR(trans)) {
		ret = PTR_ERR(trans);
		trans = NULL;
		goto out;
	}

	trans->block_rsv = &BTRFS_I(inode)->block_rsv;

	if (test_bit(BTRFS_ORDERED_COMPRESSED, &ordered_extent->flags))
		compress_type = ordered_extent->compress_type;
	if (test_bit(BTRFS_ORDERED_PREALLOC, &ordered_extent->flags)) {
		BUG_ON(compress_type);
		btrfs_qgroup_free_data(inode, NULL, start,
				       ordered_extent->num_bytes);
		ret = btrfs_mark_extent_written(trans, BTRFS_I(inode),
						ordered_extent->file_offset,
						ordered_extent->file_offset +
						logical_len);
	} else {
		BUG_ON(root == fs_info->tree_root);
		ret = insert_reserved_file_extent(trans, inode, start,
						ordered_extent->disk_bytenr,
						ordered_extent->disk_num_bytes,
						logical_len, logical_len,
						compress_type, 0, 0,
						BTRFS_FILE_EXTENT_REG);
		if (!ret) {
			clear_reserved_extent = false;
			btrfs_release_delalloc_bytes(fs_info,
						ordered_extent->disk_bytenr,
						ordered_extent->disk_num_bytes);
		}
	}
	unpin_extent_cache(&BTRFS_I(inode)->extent_tree,
			   ordered_extent->file_offset,
			   ordered_extent->num_bytes, trans->transid);
	if (ret < 0) {
		btrfs_abort_transaction(trans, ret);
		goto out;
	}

	ret = add_pending_csums(trans, inode, &ordered_extent->list);
	if (ret) {
		btrfs_abort_transaction(trans, ret);
		goto out;
	}

	btrfs_ordered_update_i_size(inode, 0, ordered_extent);
	ret = btrfs_update_inode_fallback(trans, root, inode);
	if (ret) { /* -ENOMEM or corruption */
		btrfs_abort_transaction(trans, ret);
		goto out;
	}
	ret = 0;
out:
	clear_bits = EXTENT_DEFRAG;
	if (range_locked)
		clear_bits |= EXTENT_LOCKED;
	if (clear_new_delalloc_bytes)
		clear_bits |= EXTENT_DELALLOC_NEW;
	clear_extent_bit(&BTRFS_I(inode)->io_tree, start, end, clear_bits,
			 (clear_bits & EXTENT_LOCKED) ? 1 : 0, 0,
			 &cached_state);

	if (trans)
		btrfs_end_transaction(trans);

	if (ret || truncated) {
		u64 unwritten_start = start;

		if (truncated)
			unwritten_start += logical_len;
		clear_extent_uptodate(io_tree, unwritten_start, end, NULL);

		/* Drop the cache for the part of the extent we didn't write. */
		btrfs_drop_extent_cache(BTRFS_I(inode), unwritten_start, end, 0);

		/*
		 * If the ordered extent had an IOERR or something else went
		 * wrong we need to return the space for this ordered extent
		 * back to the allocator.  We only free the extent in the
		 * truncated case if we didn't write out the extent at all.
		 *
		 * If we made it past insert_reserved_file_extent before we
		 * errored out then we don't need to do this as the accounting
		 * has already been done.
		 */
		if ((ret || !logical_len) &&
		    clear_reserved_extent &&
		    !test_bit(BTRFS_ORDERED_NOCOW, &ordered_extent->flags) &&
		    !test_bit(BTRFS_ORDERED_PREALLOC, &ordered_extent->flags)) {
			/*
			 * Discard the range before returning it back to the
			 * free space pool
			 */
			if (ret && btrfs_test_opt(fs_info, DISCARD_SYNC))
				btrfs_discard_extent(fs_info,
						ordered_extent->disk_bytenr,
						ordered_extent->disk_num_bytes,
						NULL);
			btrfs_free_reserved_extent(fs_info,
					ordered_extent->disk_bytenr,
					ordered_extent->disk_num_bytes, 1);
		}
	}

	/*
	 * This needs to be done to make sure anybody waiting knows we are done
	 * updating everything for this ordered extent.
	 */
	btrfs_remove_ordered_extent(inode, ordered_extent);

	/* once for us */
	btrfs_put_ordered_extent(ordered_extent);
	/* once for the tree */
	btrfs_put_ordered_extent(ordered_extent);

	return ret;
}

static void finish_ordered_fn(struct btrfs_work *work)
{
	struct btrfs_ordered_extent *ordered_extent;
	ordered_extent = container_of(work, struct btrfs_ordered_extent, work);
	btrfs_finish_ordered_io(ordered_extent);
}

void btrfs_writepage_endio_finish_ordered(struct page *page, u64 start,
					  u64 end, int uptodate)
{
	struct inode *inode = page->mapping->host;
	struct btrfs_fs_info *fs_info = btrfs_sb(inode->i_sb);
	struct btrfs_ordered_extent *ordered_extent = NULL;
	struct btrfs_workqueue *wq;

	trace_btrfs_writepage_end_io_hook(page, start, end, uptodate);

	ClearPagePrivate2(page);
	if (!btrfs_dec_test_ordered_pending(inode, &ordered_extent, start,
					    end - start + 1, uptodate))
		return;

	if (btrfs_is_free_space_inode(BTRFS_I(inode)))
		wq = fs_info->endio_freespace_worker;
	else
		wq = fs_info->endio_write_workers;

	btrfs_init_work(&ordered_extent->work, finish_ordered_fn, NULL, NULL);
	btrfs_queue_work(wq, &ordered_extent->work);
}

static int __readpage_endio_check(struct inode *inode,
				  struct btrfs_io_bio *io_bio,
				  int icsum, struct page *page,
				  int pgoff, u64 start, size_t len)
{
	struct btrfs_fs_info *fs_info = btrfs_sb(inode->i_sb);
	SHASH_DESC_ON_STACK(shash, fs_info->csum_shash);
	char *kaddr;
	u16 csum_size = btrfs_super_csum_size(fs_info->super_copy);
	u8 *csum_expected;
	u8 csum[BTRFS_CSUM_SIZE];

	csum_expected = ((u8 *)io_bio->csum) + icsum * csum_size;

	kaddr = kmap_atomic(page);
	shash->tfm = fs_info->csum_shash;

	crypto_shash_init(shash);
	crypto_shash_update(shash, kaddr + pgoff, len);
	crypto_shash_final(shash, csum);

	if (memcmp(csum, csum_expected, csum_size))
		goto zeroit;

	kunmap_atomic(kaddr);
	return 0;
zeroit:
	btrfs_print_data_csum_error(BTRFS_I(inode), start, csum, csum_expected,
				    io_bio->mirror_num);
	memset(kaddr + pgoff, 1, len);
	flush_dcache_page(page);
	kunmap_atomic(kaddr);
	return -EIO;
}

/*
 * when reads are done, we need to check csums to verify the data is correct
 * if there's a match, we allow the bio to finish.  If not, the code in
 * extent_io.c will try to find good copies for us.
 */
static int btrfs_readpage_end_io_hook(struct btrfs_io_bio *io_bio,
				      u64 phy_offset, struct page *page,
				      u64 start, u64 end, int mirror)
{
	size_t offset = start - page_offset(page);
	struct inode *inode = page->mapping->host;
	struct extent_io_tree *io_tree = &BTRFS_I(inode)->io_tree;
	struct btrfs_root *root = BTRFS_I(inode)->root;

	if (PageChecked(page)) {
		ClearPageChecked(page);
		return 0;
	}

	if (BTRFS_I(inode)->flags & BTRFS_INODE_NODATASUM)
		return 0;

	if (root->root_key.objectid == BTRFS_DATA_RELOC_TREE_OBJECTID &&
	    test_range_bit(io_tree, start, end, EXTENT_NODATASUM, 1, NULL)) {
		clear_extent_bits(io_tree, start, end, EXTENT_NODATASUM);
		return 0;
	}

	phy_offset >>= inode->i_sb->s_blocksize_bits;
	return __readpage_endio_check(inode, io_bio, phy_offset, page, offset,
				      start, (size_t)(end - start + 1));
}

/*
 * btrfs_add_delayed_iput - perform a delayed iput on @inode
 *
 * @inode: The inode we want to perform iput on
 *
 * This function uses the generic vfs_inode::i_count to track whether we should
 * just decrement it (in case it's > 1) or if this is the last iput then link
 * the inode to the delayed iput machinery. Delayed iputs are processed at
 * transaction commit time/superblock commit/cleaner kthread.
 */
void btrfs_add_delayed_iput(struct inode *inode)
{
	struct btrfs_fs_info *fs_info = btrfs_sb(inode->i_sb);
	struct btrfs_inode *binode = BTRFS_I(inode);

	if (atomic_add_unless(&inode->i_count, -1, 1))
		return;

	atomic_inc(&fs_info->nr_delayed_iputs);
	spin_lock(&fs_info->delayed_iput_lock);
	ASSERT(list_empty(&binode->delayed_iput));
	list_add_tail(&binode->delayed_iput, &fs_info->delayed_iputs);
	spin_unlock(&fs_info->delayed_iput_lock);
	if (!test_bit(BTRFS_FS_CLEANER_RUNNING, &fs_info->flags))
		wake_up_process(fs_info->cleaner_kthread);
}

static void run_delayed_iput_locked(struct btrfs_fs_info *fs_info,
				    struct btrfs_inode *inode)
{
	list_del_init(&inode->delayed_iput);
	spin_unlock(&fs_info->delayed_iput_lock);
	iput(&inode->vfs_inode);
	if (atomic_dec_and_test(&fs_info->nr_delayed_iputs))
		wake_up(&fs_info->delayed_iputs_wait);
	spin_lock(&fs_info->delayed_iput_lock);
}

static void btrfs_run_delayed_iput(struct btrfs_fs_info *fs_info,
				   struct btrfs_inode *inode)
{
	if (!list_empty(&inode->delayed_iput)) {
		spin_lock(&fs_info->delayed_iput_lock);
		if (!list_empty(&inode->delayed_iput))
			run_delayed_iput_locked(fs_info, inode);
		spin_unlock(&fs_info->delayed_iput_lock);
	}
}

void btrfs_run_delayed_iputs(struct btrfs_fs_info *fs_info)
{

	spin_lock(&fs_info->delayed_iput_lock);
	while (!list_empty(&fs_info->delayed_iputs)) {
		struct btrfs_inode *inode;

		inode = list_first_entry(&fs_info->delayed_iputs,
				struct btrfs_inode, delayed_iput);
		run_delayed_iput_locked(fs_info, inode);
	}
	spin_unlock(&fs_info->delayed_iput_lock);
}

/**
 * btrfs_wait_on_delayed_iputs - wait on the delayed iputs to be done running
 * @fs_info - the fs_info for this fs
 * @return - EINTR if we were killed, 0 if nothing's pending
 *
 * This will wait on any delayed iputs that are currently running with KILLABLE
 * set.  Once they are all done running we will return, unless we are killed in
 * which case we return EINTR. This helps in user operations like fallocate etc
 * that might get blocked on the iputs.
 */
int btrfs_wait_on_delayed_iputs(struct btrfs_fs_info *fs_info)
{
	int ret = wait_event_killable(fs_info->delayed_iputs_wait,
			atomic_read(&fs_info->nr_delayed_iputs) == 0);
	if (ret)
		return -EINTR;
	return 0;
}

/*
 * This creates an orphan entry for the given inode in case something goes wrong
 * in the middle of an unlink.
 */
int btrfs_orphan_add(struct btrfs_trans_handle *trans,
		     struct btrfs_inode *inode)
{
	int ret;

	ret = btrfs_insert_orphan_item(trans, inode->root, btrfs_ino(inode));
	if (ret && ret != -EEXIST) {
		btrfs_abort_transaction(trans, ret);
		return ret;
	}

	return 0;
}

/*
 * We have done the delete so we can go ahead and remove the orphan item for
 * this particular inode.
 */
static int btrfs_orphan_del(struct btrfs_trans_handle *trans,
			    struct btrfs_inode *inode)
{
	return btrfs_del_orphan_item(trans, inode->root, btrfs_ino(inode));
}

/*
 * this cleans up any orphans that may be left on the list from the last use
 * of this root.
 */
int btrfs_orphan_cleanup(struct btrfs_root *root)
{
	struct btrfs_fs_info *fs_info = root->fs_info;
	struct btrfs_path *path;
	struct extent_buffer *leaf;
	struct btrfs_key key, found_key;
	struct btrfs_trans_handle *trans;
	struct inode *inode;
	u64 last_objectid = 0;
	int ret = 0, nr_unlink = 0;

	if (cmpxchg(&root->orphan_cleanup_state, 0, ORPHAN_CLEANUP_STARTED))
		return 0;

	path = btrfs_alloc_path();
	if (!path) {
		ret = -ENOMEM;
		goto out;
	}
	path->reada = READA_BACK;

	key.objectid = BTRFS_ORPHAN_OBJECTID;
	key.type = BTRFS_ORPHAN_ITEM_KEY;
	key.offset = (u64)-1;

	while (1) {
		ret = btrfs_search_slot(NULL, root, &key, path, 0, 0);
		if (ret < 0)
			goto out;

		/*
		 * if ret == 0 means we found what we were searching for, which
		 * is weird, but possible, so only screw with path if we didn't
		 * find the key and see if we have stuff that matches
		 */
		if (ret > 0) {
			ret = 0;
			if (path->slots[0] == 0)
				break;
			path->slots[0]--;
		}

		/* pull out the item */
		leaf = path->nodes[0];
		btrfs_item_key_to_cpu(leaf, &found_key, path->slots[0]);

		/* make sure the item matches what we want */
		if (found_key.objectid != BTRFS_ORPHAN_OBJECTID)
			break;
		if (found_key.type != BTRFS_ORPHAN_ITEM_KEY)
			break;

		/* release the path since we're done with it */
		btrfs_release_path(path);

		/*
		 * this is where we are basically btrfs_lookup, without the
		 * crossing root thing.  we store the inode number in the
		 * offset of the orphan item.
		 */

		if (found_key.offset == last_objectid) {
			btrfs_err(fs_info,
				  "Error removing orphan entry, stopping orphan cleanup");
			ret = -EINVAL;
			goto out;
		}

		last_objectid = found_key.offset;

		found_key.objectid = found_key.offset;
		found_key.type = BTRFS_INODE_ITEM_KEY;
		found_key.offset = 0;
		inode = btrfs_iget(fs_info->sb, &found_key, root);
		ret = PTR_ERR_OR_ZERO(inode);
		if (ret && ret != -ENOENT)
			goto out;

		if (ret == -ENOENT && root == fs_info->tree_root) {
			struct btrfs_root *dead_root;
			struct btrfs_fs_info *fs_info = root->fs_info;
			int is_dead_root = 0;

			/*
			 * this is an orphan in the tree root. Currently these
			 * could come from 2 sources:
			 *  a) a snapshot deletion in progress
			 *  b) a free space cache inode
			 * We need to distinguish those two, as the snapshot
			 * orphan must not get deleted.
			 * find_dead_roots already ran before us, so if this
			 * is a snapshot deletion, we should find the root
			 * in the dead_roots list
			 */
			spin_lock(&fs_info->trans_lock);
			list_for_each_entry(dead_root, &fs_info->dead_roots,
					    root_list) {
				if (dead_root->root_key.objectid ==
				    found_key.objectid) {
					is_dead_root = 1;
					break;
				}
			}
			spin_unlock(&fs_info->trans_lock);
			if (is_dead_root) {
				/* prevent this orphan from being found again */
				key.offset = found_key.objectid - 1;
				continue;
			}

		}

		/*
		 * If we have an inode with links, there are a couple of
		 * possibilities. Old kernels (before v3.12) used to create an
		 * orphan item for truncate indicating that there were possibly
		 * extent items past i_size that needed to be deleted. In v3.12,
		 * truncate was changed to update i_size in sync with the extent
		 * items, but the (useless) orphan item was still created. Since
		 * v4.18, we don't create the orphan item for truncate at all.
		 *
		 * So, this item could mean that we need to do a truncate, but
		 * only if this filesystem was last used on a pre-v3.12 kernel
		 * and was not cleanly unmounted. The odds of that are quite
		 * slim, and it's a pain to do the truncate now, so just delete
		 * the orphan item.
		 *
		 * It's also possible that this orphan item was supposed to be
		 * deleted but wasn't. The inode number may have been reused,
		 * but either way, we can delete the orphan item.
		 */
		if (ret == -ENOENT || inode->i_nlink) {
			if (!ret)
				iput(inode);
			trans = btrfs_start_transaction(root, 1);
			if (IS_ERR(trans)) {
				ret = PTR_ERR(trans);
				goto out;
			}
			btrfs_debug(fs_info, "auto deleting %Lu",
				    found_key.objectid);
			ret = btrfs_del_orphan_item(trans, root,
						    found_key.objectid);
			btrfs_end_transaction(trans);
			if (ret)
				goto out;
			continue;
		}

		nr_unlink++;

		/* this will do delete_inode and everything for us */
		iput(inode);
	}
	/* release the path since we're done with it */
	btrfs_release_path(path);

	root->orphan_cleanup_state = ORPHAN_CLEANUP_DONE;

	if (test_bit(BTRFS_ROOT_ORPHAN_ITEM_INSERTED, &root->state)) {
		trans = btrfs_join_transaction(root);
		if (!IS_ERR(trans))
			btrfs_end_transaction(trans);
	}

	if (nr_unlink)
		btrfs_debug(fs_info, "unlinked %d orphans", nr_unlink);

out:
	if (ret)
		btrfs_err(fs_info, "could not do orphan cleanup %d", ret);
	btrfs_free_path(path);
	return ret;
}

/*
 * very simple check to peek ahead in the leaf looking for xattrs.  If we
 * don't find any xattrs, we know there can't be any acls.
 *
 * slot is the slot the inode is in, objectid is the objectid of the inode
 */
static noinline int acls_after_inode_item(struct extent_buffer *leaf,
					  int slot, u64 objectid,
					  int *first_xattr_slot)
{
	u32 nritems = btrfs_header_nritems(leaf);
	struct btrfs_key found_key;
	static u64 xattr_access = 0;
	static u64 xattr_default = 0;
	int scanned = 0;

	if (!xattr_access) {
		xattr_access = btrfs_name_hash(XATTR_NAME_POSIX_ACL_ACCESS,
					strlen(XATTR_NAME_POSIX_ACL_ACCESS));
		xattr_default = btrfs_name_hash(XATTR_NAME_POSIX_ACL_DEFAULT,
					strlen(XATTR_NAME_POSIX_ACL_DEFAULT));
	}

	slot++;
	*first_xattr_slot = -1;
	while (slot < nritems) {
		btrfs_item_key_to_cpu(leaf, &found_key, slot);

		/* we found a different objectid, there must not be acls */
		if (found_key.objectid != objectid)
			return 0;

		/* we found an xattr, assume we've got an acl */
		if (found_key.type == BTRFS_XATTR_ITEM_KEY) {
			if (*first_xattr_slot == -1)
				*first_xattr_slot = slot;
			if (found_key.offset == xattr_access ||
			    found_key.offset == xattr_default)
				return 1;
		}

		/*
		 * we found a key greater than an xattr key, there can't
		 * be any acls later on
		 */
		if (found_key.type > BTRFS_XATTR_ITEM_KEY)
			return 0;

		slot++;
		scanned++;

		/*
		 * it goes inode, inode backrefs, xattrs, extents,
		 * so if there are a ton of hard links to an inode there can
		 * be a lot of backrefs.  Don't waste time searching too hard,
		 * this is just an optimization
		 */
		if (scanned >= 8)
			break;
	}
	/* we hit the end of the leaf before we found an xattr or
	 * something larger than an xattr.  We have to assume the inode
	 * has acls
	 */
	if (*first_xattr_slot == -1)
		*first_xattr_slot = slot;
	return 1;
}

/*
 * read an inode from the btree into the in-memory inode
 */
static int btrfs_read_locked_inode(struct inode *inode,
				   struct btrfs_path *in_path)
{
	struct btrfs_fs_info *fs_info = btrfs_sb(inode->i_sb);
	struct btrfs_path *path = in_path;
	struct extent_buffer *leaf;
	struct btrfs_inode_item *inode_item;
	struct btrfs_root *root = BTRFS_I(inode)->root;
	struct btrfs_key location;
	unsigned long ptr;
	int maybe_acls;
	u32 rdev;
	int ret;
	bool filled = false;
	int first_xattr_slot;

	ret = btrfs_fill_inode(inode, &rdev);
	if (!ret)
		filled = true;

	if (!path) {
		path = btrfs_alloc_path();
		if (!path)
			return -ENOMEM;
	}

	memcpy(&location, &BTRFS_I(inode)->location, sizeof(location));

	ret = btrfs_lookup_inode(NULL, root, path, &location, 0);
	if (ret) {
		if (path != in_path)
			btrfs_free_path(path);
		return ret;
	}

	leaf = path->nodes[0];

	if (filled)
		goto cache_index;

	inode_item = btrfs_item_ptr(leaf, path->slots[0],
				    struct btrfs_inode_item);
	inode->i_mode = btrfs_inode_mode(leaf, inode_item);
	set_nlink(inode, btrfs_inode_nlink(leaf, inode_item));
	i_uid_write(inode, btrfs_inode_uid(leaf, inode_item));
	i_gid_write(inode, btrfs_inode_gid(leaf, inode_item));
	btrfs_i_size_write(BTRFS_I(inode), btrfs_inode_size(leaf, inode_item));

	inode->i_atime.tv_sec = btrfs_timespec_sec(leaf, &inode_item->atime);
	inode->i_atime.tv_nsec = btrfs_timespec_nsec(leaf, &inode_item->atime);

	inode->i_mtime.tv_sec = btrfs_timespec_sec(leaf, &inode_item->mtime);
	inode->i_mtime.tv_nsec = btrfs_timespec_nsec(leaf, &inode_item->mtime);

	inode->i_ctime.tv_sec = btrfs_timespec_sec(leaf, &inode_item->ctime);
	inode->i_ctime.tv_nsec = btrfs_timespec_nsec(leaf, &inode_item->ctime);

	BTRFS_I(inode)->i_otime.tv_sec =
		btrfs_timespec_sec(leaf, &inode_item->otime);
	BTRFS_I(inode)->i_otime.tv_nsec =
		btrfs_timespec_nsec(leaf, &inode_item->otime);

	inode_set_bytes(inode, btrfs_inode_nbytes(leaf, inode_item));
	BTRFS_I(inode)->generation = btrfs_inode_generation(leaf, inode_item);
	BTRFS_I(inode)->last_trans = btrfs_inode_transid(leaf, inode_item);

	inode_set_iversion_queried(inode,
				   btrfs_inode_sequence(leaf, inode_item));
	inode->i_generation = BTRFS_I(inode)->generation;
	inode->i_rdev = 0;
	rdev = btrfs_inode_rdev(leaf, inode_item);

	BTRFS_I(inode)->index_cnt = (u64)-1;
	BTRFS_I(inode)->flags = btrfs_inode_flags(leaf, inode_item);

cache_index:
	/*
	 * If we were modified in the current generation and evicted from memory
	 * and then re-read we need to do a full sync since we don't have any
	 * idea about which extents were modified before we were evicted from
	 * cache.
	 *
	 * This is required for both inode re-read from disk and delayed inode
	 * in delayed_nodes_tree.
	 */
	if (BTRFS_I(inode)->last_trans == fs_info->generation)
		set_bit(BTRFS_INODE_NEEDS_FULL_SYNC,
			&BTRFS_I(inode)->runtime_flags);

	/*
	 * We don't persist the id of the transaction where an unlink operation
	 * against the inode was last made. So here we assume the inode might
	 * have been evicted, and therefore the exact value of last_unlink_trans
	 * lost, and set it to last_trans to avoid metadata inconsistencies
	 * between the inode and its parent if the inode is fsync'ed and the log
	 * replayed. For example, in the scenario:
	 *
	 * touch mydir/foo
	 * ln mydir/foo mydir/bar
	 * sync
	 * unlink mydir/bar
	 * echo 2 > /proc/sys/vm/drop_caches   # evicts inode
	 * xfs_io -c fsync mydir/foo
	 * <power failure>
	 * mount fs, triggers fsync log replay
	 *
	 * We must make sure that when we fsync our inode foo we also log its
	 * parent inode, otherwise after log replay the parent still has the
	 * dentry with the "bar" name but our inode foo has a link count of 1
	 * and doesn't have an inode ref with the name "bar" anymore.
	 *
	 * Setting last_unlink_trans to last_trans is a pessimistic approach,
	 * but it guarantees correctness at the expense of occasional full
	 * transaction commits on fsync if our inode is a directory, or if our
	 * inode is not a directory, logging its parent unnecessarily.
	 */
	BTRFS_I(inode)->last_unlink_trans = BTRFS_I(inode)->last_trans;

	path->slots[0]++;
	if (inode->i_nlink != 1 ||
	    path->slots[0] >= btrfs_header_nritems(leaf))
		goto cache_acl;

	btrfs_item_key_to_cpu(leaf, &location, path->slots[0]);
	if (location.objectid != btrfs_ino(BTRFS_I(inode)))
		goto cache_acl;

	ptr = btrfs_item_ptr_offset(leaf, path->slots[0]);
	if (location.type == BTRFS_INODE_REF_KEY) {
		struct btrfs_inode_ref *ref;

		ref = (struct btrfs_inode_ref *)ptr;
		BTRFS_I(inode)->dir_index = btrfs_inode_ref_index(leaf, ref);
	} else if (location.type == BTRFS_INODE_EXTREF_KEY) {
		struct btrfs_inode_extref *extref;

		extref = (struct btrfs_inode_extref *)ptr;
		BTRFS_I(inode)->dir_index = btrfs_inode_extref_index(leaf,
								     extref);
	}
cache_acl:
	/*
	 * try to precache a NULL acl entry for files that don't have
	 * any xattrs or acls
	 */
	maybe_acls = acls_after_inode_item(leaf, path->slots[0],
			btrfs_ino(BTRFS_I(inode)), &first_xattr_slot);
	if (first_xattr_slot != -1) {
		path->slots[0] = first_xattr_slot;
		ret = btrfs_load_inode_props(inode, path);
		if (ret)
			btrfs_err(fs_info,
				  "error loading props for ino %llu (root %llu): %d",
				  btrfs_ino(BTRFS_I(inode)),
				  root->root_key.objectid, ret);
	}
	if (path != in_path)
		btrfs_free_path(path);

	if (!maybe_acls)
		cache_no_acl(inode);

	switch (inode->i_mode & S_IFMT) {
	case S_IFREG:
		inode->i_mapping->a_ops = &btrfs_aops;
		BTRFS_I(inode)->io_tree.ops = &btrfs_extent_io_ops;
		inode->i_fop = &btrfs_file_operations;
		inode->i_op = &btrfs_file_inode_operations;
		break;
	case S_IFDIR:
		inode->i_fop = &btrfs_dir_file_operations;
		inode->i_op = &btrfs_dir_inode_operations;
		break;
	case S_IFLNK:
		inode->i_op = &btrfs_symlink_inode_operations;
		inode_nohighmem(inode);
		inode->i_mapping->a_ops = &btrfs_aops;
		break;
	default:
		inode->i_op = &btrfs_special_inode_operations;
		init_special_inode(inode, inode->i_mode, rdev);
		break;
	}

	btrfs_sync_inode_flags_to_i_flags(inode);
	return 0;
}

/*
 * given a leaf and an inode, copy the inode fields into the leaf
 */
static void fill_inode_item(struct btrfs_trans_handle *trans,
			    struct extent_buffer *leaf,
			    struct btrfs_inode_item *item,
			    struct inode *inode)
{
	struct btrfs_map_token token;

	btrfs_init_map_token(&token, leaf);

	btrfs_set_token_inode_uid(leaf, item, i_uid_read(inode), &token);
	btrfs_set_token_inode_gid(leaf, item, i_gid_read(inode), &token);
	btrfs_set_token_inode_size(leaf, item, BTRFS_I(inode)->disk_i_size,
				   &token);
	btrfs_set_token_inode_mode(leaf, item, inode->i_mode, &token);
	btrfs_set_token_inode_nlink(leaf, item, inode->i_nlink, &token);

	btrfs_set_token_timespec_sec(leaf, &item->atime,
				     inode->i_atime.tv_sec, &token);
	btrfs_set_token_timespec_nsec(leaf, &item->atime,
				      inode->i_atime.tv_nsec, &token);

	btrfs_set_token_timespec_sec(leaf, &item->mtime,
				     inode->i_mtime.tv_sec, &token);
	btrfs_set_token_timespec_nsec(leaf, &item->mtime,
				      inode->i_mtime.tv_nsec, &token);

	btrfs_set_token_timespec_sec(leaf, &item->ctime,
				     inode->i_ctime.tv_sec, &token);
	btrfs_set_token_timespec_nsec(leaf, &item->ctime,
				      inode->i_ctime.tv_nsec, &token);

	btrfs_set_token_timespec_sec(leaf, &item->otime,
				     BTRFS_I(inode)->i_otime.tv_sec, &token);
	btrfs_set_token_timespec_nsec(leaf, &item->otime,
				      BTRFS_I(inode)->i_otime.tv_nsec, &token);

	btrfs_set_token_inode_nbytes(leaf, item, inode_get_bytes(inode),
				     &token);
	btrfs_set_token_inode_generation(leaf, item, BTRFS_I(inode)->generation,
					 &token);
	btrfs_set_token_inode_sequence(leaf, item, inode_peek_iversion(inode),
				       &token);
	btrfs_set_token_inode_transid(leaf, item, trans->transid, &token);
	btrfs_set_token_inode_rdev(leaf, item, inode->i_rdev, &token);
	btrfs_set_token_inode_flags(leaf, item, BTRFS_I(inode)->flags, &token);
	btrfs_set_token_inode_block_group(leaf, item, 0, &token);
}

/*
 * copy everything in the in-memory inode into the btree.
 */
static noinline int btrfs_update_inode_item(struct btrfs_trans_handle *trans,
				struct btrfs_root *root, struct inode *inode)
{
	struct btrfs_inode_item *inode_item;
	struct btrfs_path *path;
	struct extent_buffer *leaf;
	int ret;

	path = btrfs_alloc_path();
	if (!path)
		return -ENOMEM;

	path->leave_spinning = 1;
	ret = btrfs_lookup_inode(trans, root, path, &BTRFS_I(inode)->location,
				 1);
	if (ret) {
		if (ret > 0)
			ret = -ENOENT;
		goto failed;
	}

	leaf = path->nodes[0];
	inode_item = btrfs_item_ptr(leaf, path->slots[0],
				    struct btrfs_inode_item);

	fill_inode_item(trans, leaf, inode_item, inode);
	btrfs_mark_buffer_dirty(leaf);
	btrfs_set_inode_last_trans(trans, inode);
	ret = 0;
failed:
	btrfs_free_path(path);
	return ret;
}

/*
 * copy everything in the in-memory inode into the btree.
 */
noinline int btrfs_update_inode(struct btrfs_trans_handle *trans,
				struct btrfs_root *root, struct inode *inode)
{
	struct btrfs_fs_info *fs_info = root->fs_info;
	int ret;

	/*
	 * If the inode is a free space inode, we can deadlock during commit
	 * if we put it into the delayed code.
	 *
	 * The data relocation inode should also be directly updated
	 * without delay
	 */
	if (!btrfs_is_free_space_inode(BTRFS_I(inode))
	    && root->root_key.objectid != BTRFS_DATA_RELOC_TREE_OBJECTID
	    && !test_bit(BTRFS_FS_LOG_RECOVERING, &fs_info->flags)) {
		btrfs_update_root_times(trans, root);

		ret = btrfs_delayed_update_inode(trans, root, inode);
		if (!ret)
			btrfs_set_inode_last_trans(trans, inode);
		return ret;
	}

	return btrfs_update_inode_item(trans, root, inode);
}

noinline int btrfs_update_inode_fallback(struct btrfs_trans_handle *trans,
					 struct btrfs_root *root,
					 struct inode *inode)
{
	int ret;

	ret = btrfs_update_inode(trans, root, inode);
	if (ret == -ENOSPC)
		return btrfs_update_inode_item(trans, root, inode);
	return ret;
}

/*
 * unlink helper that gets used here in inode.c and in the tree logging
 * recovery code.  It remove a link in a directory with a given name, and
 * also drops the back refs in the inode to the directory
 */
static int __btrfs_unlink_inode(struct btrfs_trans_handle *trans,
				struct btrfs_root *root,
				struct btrfs_inode *dir,
				struct btrfs_inode *inode,
				const char *name, int name_len)
{
	struct btrfs_fs_info *fs_info = root->fs_info;
	struct btrfs_path *path;
	int ret = 0;
	struct btrfs_dir_item *di;
	u64 index;
	u64 ino = btrfs_ino(inode);
	u64 dir_ino = btrfs_ino(dir);

	path = btrfs_alloc_path();
	if (!path) {
		ret = -ENOMEM;
		goto out;
	}

	path->leave_spinning = 1;
	di = btrfs_lookup_dir_item(trans, root, path, dir_ino,
				    name, name_len, -1);
	if (IS_ERR_OR_NULL(di)) {
		ret = di ? PTR_ERR(di) : -ENOENT;
		goto err;
	}
	ret = btrfs_delete_one_dir_name(trans, root, path, di);
	if (ret)
		goto err;
	btrfs_release_path(path);

	/*
	 * If we don't have dir index, we have to get it by looking up
	 * the inode ref, since we get the inode ref, remove it directly,
	 * it is unnecessary to do delayed deletion.
	 *
	 * But if we have dir index, needn't search inode ref to get it.
	 * Since the inode ref is close to the inode item, it is better
	 * that we delay to delete it, and just do this deletion when
	 * we update the inode item.
	 */
	if (inode->dir_index) {
		ret = btrfs_delayed_delete_inode_ref(inode);
		if (!ret) {
			index = inode->dir_index;
			goto skip_backref;
		}
	}

	ret = btrfs_del_inode_ref(trans, root, name, name_len, ino,
				  dir_ino, &index);
	if (ret) {
		btrfs_info(fs_info,
			"failed to delete reference to %.*s, inode %llu parent %llu",
			name_len, name, ino, dir_ino);
		btrfs_abort_transaction(trans, ret);
		goto err;
	}
skip_backref:
	ret = btrfs_delete_delayed_dir_index(trans, dir, index);
	if (ret) {
		btrfs_abort_transaction(trans, ret);
		goto err;
	}

	ret = btrfs_del_inode_ref_in_log(trans, root, name, name_len, inode,
			dir_ino);
	if (ret != 0 && ret != -ENOENT) {
		btrfs_abort_transaction(trans, ret);
		goto err;
	}

	ret = btrfs_del_dir_entries_in_log(trans, root, name, name_len, dir,
			index);
	if (ret == -ENOENT)
		ret = 0;
	else if (ret)
		btrfs_abort_transaction(trans, ret);

	/*
	 * If we have a pending delayed iput we could end up with the final iput
	 * being run in btrfs-cleaner context.  If we have enough of these built
	 * up we can end up burning a lot of time in btrfs-cleaner without any
	 * way to throttle the unlinks.  Since we're currently holding a ref on
	 * the inode we can run the delayed iput here without any issues as the
	 * final iput won't be done until after we drop the ref we're currently
	 * holding.
	 */
	btrfs_run_delayed_iput(fs_info, inode);
err:
	btrfs_free_path(path);
	if (ret)
		goto out;

	btrfs_i_size_write(dir, dir->vfs_inode.i_size - name_len * 2);
	inode_inc_iversion(&inode->vfs_inode);
	inode_inc_iversion(&dir->vfs_inode);
	inode->vfs_inode.i_ctime = dir->vfs_inode.i_mtime =
		dir->vfs_inode.i_ctime = current_time(&inode->vfs_inode);
	ret = btrfs_update_inode(trans, root, &dir->vfs_inode);
out:
	return ret;
}

int btrfs_unlink_inode(struct btrfs_trans_handle *trans,
		       struct btrfs_root *root,
		       struct btrfs_inode *dir, struct btrfs_inode *inode,
		       const char *name, int name_len)
{
	int ret;
	ret = __btrfs_unlink_inode(trans, root, dir, inode, name, name_len);
	if (!ret) {
		drop_nlink(&inode->vfs_inode);
		ret = btrfs_update_inode(trans, root, &inode->vfs_inode);
	}
	return ret;
}

/*
 * helper to start transaction for unlink and rmdir.
 *
 * unlink and rmdir are special in btrfs, they do not always free space, so
 * if we cannot make our reservations the normal way try and see if there is
 * plenty of slack room in the global reserve to migrate, otherwise we cannot
 * allow the unlink to occur.
 */
static struct btrfs_trans_handle *__unlink_start_trans(struct inode *dir)
{
	struct btrfs_root *root = BTRFS_I(dir)->root;

	/*
	 * 1 for the possible orphan item
	 * 1 for the dir item
	 * 1 for the dir index
	 * 1 for the inode ref
	 * 1 for the inode
	 */
	return btrfs_start_transaction_fallback_global_rsv(root, 5, 5);
}

static int btrfs_unlink(struct inode *dir, struct dentry *dentry)
{
	struct btrfs_root *root = BTRFS_I(dir)->root;
	struct btrfs_trans_handle *trans;
	struct inode *inode = d_inode(dentry);
	int ret;

	trans = __unlink_start_trans(dir);
	if (IS_ERR(trans))
		return PTR_ERR(trans);

	btrfs_record_unlink_dir(trans, BTRFS_I(dir), BTRFS_I(d_inode(dentry)),
			0);

	ret = btrfs_unlink_inode(trans, root, BTRFS_I(dir),
			BTRFS_I(d_inode(dentry)), dentry->d_name.name,
			dentry->d_name.len);
	if (ret)
		goto out;

	if (inode->i_nlink == 0) {
		ret = btrfs_orphan_add(trans, BTRFS_I(inode));
		if (ret)
			goto out;
	}

out:
	btrfs_end_transaction(trans);
	btrfs_btree_balance_dirty(root->fs_info);
	return ret;
}

static int btrfs_unlink_subvol(struct btrfs_trans_handle *trans,
			       struct inode *dir, struct dentry *dentry)
{
	struct btrfs_root *root = BTRFS_I(dir)->root;
	struct btrfs_inode *inode = BTRFS_I(d_inode(dentry));
	struct btrfs_path *path;
	struct extent_buffer *leaf;
	struct btrfs_dir_item *di;
	struct btrfs_key key;
	const char *name = dentry->d_name.name;
	int name_len = dentry->d_name.len;
	u64 index;
	int ret;
	u64 objectid;
	u64 dir_ino = btrfs_ino(BTRFS_I(dir));

	if (btrfs_ino(inode) == BTRFS_FIRST_FREE_OBJECTID) {
		objectid = inode->root->root_key.objectid;
	} else if (btrfs_ino(inode) == BTRFS_EMPTY_SUBVOL_DIR_OBJECTID) {
		objectid = inode->location.objectid;
	} else {
		WARN_ON(1);
		return -EINVAL;
	}

	path = btrfs_alloc_path();
	if (!path)
		return -ENOMEM;

	di = btrfs_lookup_dir_item(trans, root, path, dir_ino,
				   name, name_len, -1);
	if (IS_ERR_OR_NULL(di)) {
		ret = di ? PTR_ERR(di) : -ENOENT;
		goto out;
	}

	leaf = path->nodes[0];
	btrfs_dir_item_key_to_cpu(leaf, di, &key);
	WARN_ON(key.type != BTRFS_ROOT_ITEM_KEY || key.objectid != objectid);
	ret = btrfs_delete_one_dir_name(trans, root, path, di);
	if (ret) {
		btrfs_abort_transaction(trans, ret);
		goto out;
	}
	btrfs_release_path(path);

	/*
	 * This is a placeholder inode for a subvolume we didn't have a
	 * reference to at the time of the snapshot creation.  In the meantime
	 * we could have renamed the real subvol link into our snapshot, so
	 * depending on btrfs_del_root_ref to return -ENOENT here is incorret.
	 * Instead simply lookup the dir_index_item for this entry so we can
	 * remove it.  Otherwise we know we have a ref to the root and we can
	 * call btrfs_del_root_ref, and it _shouldn't_ fail.
	 */
	if (btrfs_ino(inode) == BTRFS_EMPTY_SUBVOL_DIR_OBJECTID) {
		di = btrfs_search_dir_index_item(root, path, dir_ino,
						 name, name_len);
		if (IS_ERR_OR_NULL(di)) {
			if (!di)
				ret = -ENOENT;
			else
				ret = PTR_ERR(di);
			btrfs_abort_transaction(trans, ret);
			goto out;
		}

		leaf = path->nodes[0];
		btrfs_item_key_to_cpu(leaf, &key, path->slots[0]);
		index = key.offset;
		btrfs_release_path(path);
	} else {
		ret = btrfs_del_root_ref(trans, objectid,
					 root->root_key.objectid, dir_ino,
					 &index, name, name_len);
		if (ret) {
			btrfs_abort_transaction(trans, ret);
			goto out;
		}
	}

	ret = btrfs_delete_delayed_dir_index(trans, BTRFS_I(dir), index);
	if (ret) {
		btrfs_abort_transaction(trans, ret);
		goto out;
	}

	btrfs_i_size_write(BTRFS_I(dir), dir->i_size - name_len * 2);
	inode_inc_iversion(dir);
	dir->i_mtime = dir->i_ctime = current_time(dir);
	ret = btrfs_update_inode_fallback(trans, root, dir);
	if (ret)
		btrfs_abort_transaction(trans, ret);
out:
	btrfs_free_path(path);
	return ret;
}

/*
 * Helper to check if the subvolume references other subvolumes or if it's
 * default.
 */
static noinline int may_destroy_subvol(struct btrfs_root *root)
{
	struct btrfs_fs_info *fs_info = root->fs_info;
	struct btrfs_path *path;
	struct btrfs_dir_item *di;
	struct btrfs_key key;
	u64 dir_id;
	int ret;

	path = btrfs_alloc_path();
	if (!path)
		return -ENOMEM;

	/* Make sure this root isn't set as the default subvol */
	dir_id = btrfs_super_root_dir(fs_info->super_copy);
	di = btrfs_lookup_dir_item(NULL, fs_info->tree_root, path,
				   dir_id, "default", 7, 0);
	if (di && !IS_ERR(di)) {
		btrfs_dir_item_key_to_cpu(path->nodes[0], di, &key);
		if (key.objectid == root->root_key.objectid) {
			ret = -EPERM;
			btrfs_err(fs_info,
				  "deleting default subvolume %llu is not allowed",
				  key.objectid);
			goto out;
		}
		btrfs_release_path(path);
	}

	key.objectid = root->root_key.objectid;
	key.type = BTRFS_ROOT_REF_KEY;
	key.offset = (u64)-1;

	ret = btrfs_search_slot(NULL, fs_info->tree_root, &key, path, 0, 0);
	if (ret < 0)
		goto out;
	BUG_ON(ret == 0);

	ret = 0;
	if (path->slots[0] > 0) {
		path->slots[0]--;
		btrfs_item_key_to_cpu(path->nodes[0], &key, path->slots[0]);
		if (key.objectid == root->root_key.objectid &&
		    key.type == BTRFS_ROOT_REF_KEY)
			ret = -ENOTEMPTY;
	}
out:
	btrfs_free_path(path);
	return ret;
}

/* Delete all dentries for inodes belonging to the root */
static void btrfs_prune_dentries(struct btrfs_root *root)
{
	struct btrfs_fs_info *fs_info = root->fs_info;
	struct rb_node *node;
	struct rb_node *prev;
	struct btrfs_inode *entry;
	struct inode *inode;
	u64 objectid = 0;

	if (!test_bit(BTRFS_FS_STATE_ERROR, &fs_info->fs_state))
		WARN_ON(btrfs_root_refs(&root->root_item) != 0);

	spin_lock(&root->inode_lock);
again:
	node = root->inode_tree.rb_node;
	prev = NULL;
	while (node) {
		prev = node;
		entry = rb_entry(node, struct btrfs_inode, rb_node);

		if (objectid < btrfs_ino(entry))
			node = node->rb_left;
		else if (objectid > btrfs_ino(entry))
			node = node->rb_right;
		else
			break;
	}
	if (!node) {
		while (prev) {
			entry = rb_entry(prev, struct btrfs_inode, rb_node);
			if (objectid <= btrfs_ino(entry)) {
				node = prev;
				break;
			}
			prev = rb_next(prev);
		}
	}
	while (node) {
		entry = rb_entry(node, struct btrfs_inode, rb_node);
		objectid = btrfs_ino(entry) + 1;
		inode = igrab(&entry->vfs_inode);
		if (inode) {
			spin_unlock(&root->inode_lock);
			if (atomic_read(&inode->i_count) > 1)
				d_prune_aliases(inode);
			/*
			 * btrfs_drop_inode will have it removed from the inode
			 * cache when its usage count hits zero.
			 */
			iput(inode);
			cond_resched();
			spin_lock(&root->inode_lock);
			goto again;
		}

		if (cond_resched_lock(&root->inode_lock))
			goto again;

		node = rb_next(node);
	}
	spin_unlock(&root->inode_lock);
}

int btrfs_delete_subvolume(struct inode *dir, struct dentry *dentry)
{
	struct btrfs_fs_info *fs_info = btrfs_sb(dentry->d_sb);
	struct btrfs_root *root = BTRFS_I(dir)->root;
	struct inode *inode = d_inode(dentry);
	struct btrfs_root *dest = BTRFS_I(inode)->root;
	struct btrfs_trans_handle *trans;
	struct btrfs_block_rsv block_rsv;
	u64 root_flags;
	int ret;
	int err;

	/*
	 * Don't allow to delete a subvolume with send in progress. This is
	 * inside the inode lock so the error handling that has to drop the bit
	 * again is not run concurrently.
	 */
	spin_lock(&dest->root_item_lock);
	if (dest->send_in_progress) {
		spin_unlock(&dest->root_item_lock);
		btrfs_warn(fs_info,
			   "attempt to delete subvolume %llu during send",
			   dest->root_key.objectid);
		return -EPERM;
	}
	root_flags = btrfs_root_flags(&dest->root_item);
	btrfs_set_root_flags(&dest->root_item,
			     root_flags | BTRFS_ROOT_SUBVOL_DEAD);
	spin_unlock(&dest->root_item_lock);

	down_write(&fs_info->subvol_sem);

	err = may_destroy_subvol(dest);
	if (err)
		goto out_up_write;

	btrfs_init_block_rsv(&block_rsv, BTRFS_BLOCK_RSV_TEMP);
	/*
	 * One for dir inode,
	 * two for dir entries,
	 * two for root ref/backref.
	 */
	err = btrfs_subvolume_reserve_metadata(root, &block_rsv, 5, true);
	if (err)
		goto out_up_write;

	trans = btrfs_start_transaction(root, 0);
	if (IS_ERR(trans)) {
		err = PTR_ERR(trans);
		goto out_release;
	}
	trans->block_rsv = &block_rsv;
	trans->bytes_reserved = block_rsv.size;

	btrfs_record_snapshot_destroy(trans, BTRFS_I(dir));

	ret = btrfs_unlink_subvol(trans, dir, dentry);
	if (ret) {
		err = ret;
		btrfs_abort_transaction(trans, ret);
		goto out_end_trans;
	}

	btrfs_record_root_in_trans(trans, dest);

	memset(&dest->root_item.drop_progress, 0,
		sizeof(dest->root_item.drop_progress));
	dest->root_item.drop_level = 0;
	btrfs_set_root_refs(&dest->root_item, 0);

	if (!test_and_set_bit(BTRFS_ROOT_ORPHAN_ITEM_INSERTED, &dest->state)) {
		ret = btrfs_insert_orphan_item(trans,
					fs_info->tree_root,
					dest->root_key.objectid);
		if (ret) {
			btrfs_abort_transaction(trans, ret);
			err = ret;
			goto out_end_trans;
		}
	}

	ret = btrfs_uuid_tree_remove(trans, dest->root_item.uuid,
				  BTRFS_UUID_KEY_SUBVOL,
				  dest->root_key.objectid);
	if (ret && ret != -ENOENT) {
		btrfs_abort_transaction(trans, ret);
		err = ret;
		goto out_end_trans;
	}
	if (!btrfs_is_empty_uuid(dest->root_item.received_uuid)) {
		ret = btrfs_uuid_tree_remove(trans,
					  dest->root_item.received_uuid,
					  BTRFS_UUID_KEY_RECEIVED_SUBVOL,
					  dest->root_key.objectid);
		if (ret && ret != -ENOENT) {
			btrfs_abort_transaction(trans, ret);
			err = ret;
			goto out_end_trans;
		}
	}

out_end_trans:
	trans->block_rsv = NULL;
	trans->bytes_reserved = 0;
	ret = btrfs_end_transaction(trans);
	if (ret && !err)
		err = ret;
	inode->i_flags |= S_DEAD;
out_release:
	btrfs_subvolume_release_metadata(fs_info, &block_rsv);
out_up_write:
	up_write(&fs_info->subvol_sem);
	if (err) {
		spin_lock(&dest->root_item_lock);
		root_flags = btrfs_root_flags(&dest->root_item);
		btrfs_set_root_flags(&dest->root_item,
				root_flags & ~BTRFS_ROOT_SUBVOL_DEAD);
		spin_unlock(&dest->root_item_lock);
	} else {
		d_invalidate(dentry);
		btrfs_prune_dentries(dest);
		ASSERT(dest->send_in_progress == 0);

		/* the last ref */
		if (dest->ino_cache_inode) {
			iput(dest->ino_cache_inode);
			dest->ino_cache_inode = NULL;
		}
	}

	return err;
}

static int btrfs_rmdir(struct inode *dir, struct dentry *dentry)
{
	struct inode *inode = d_inode(dentry);
	int err = 0;
	struct btrfs_root *root = BTRFS_I(dir)->root;
	struct btrfs_trans_handle *trans;
	u64 last_unlink_trans;

	if (inode->i_size > BTRFS_EMPTY_DIR_SIZE)
		return -ENOTEMPTY;
	if (btrfs_ino(BTRFS_I(inode)) == BTRFS_FIRST_FREE_OBJECTID)
		return btrfs_delete_subvolume(dir, dentry);

	trans = __unlink_start_trans(dir);
	if (IS_ERR(trans))
		return PTR_ERR(trans);

	if (unlikely(btrfs_ino(BTRFS_I(inode)) == BTRFS_EMPTY_SUBVOL_DIR_OBJECTID)) {
		err = btrfs_unlink_subvol(trans, dir, dentry);
		goto out;
	}

	err = btrfs_orphan_add(trans, BTRFS_I(inode));
	if (err)
		goto out;

	last_unlink_trans = BTRFS_I(inode)->last_unlink_trans;

	/* now the directory is empty */
	err = btrfs_unlink_inode(trans, root, BTRFS_I(dir),
			BTRFS_I(d_inode(dentry)), dentry->d_name.name,
			dentry->d_name.len);
	if (!err) {
		btrfs_i_size_write(BTRFS_I(inode), 0);
		/*
		 * Propagate the last_unlink_trans value of the deleted dir to
		 * its parent directory. This is to prevent an unrecoverable
		 * log tree in the case we do something like this:
		 * 1) create dir foo
		 * 2) create snapshot under dir foo
		 * 3) delete the snapshot
		 * 4) rmdir foo
		 * 5) mkdir foo
		 * 6) fsync foo or some file inside foo
		 */
		if (last_unlink_trans >= trans->transid)
			BTRFS_I(dir)->last_unlink_trans = last_unlink_trans;
	}
out:
	btrfs_end_transaction(trans);
	btrfs_btree_balance_dirty(root->fs_info);

	return err;
}

/*
 * Return this if we need to call truncate_block for the last bit of the
 * truncate.
 */
#define NEED_TRUNCATE_BLOCK 1

/*
 * this can truncate away extent items, csum items and directory items.
 * It starts at a high offset and removes keys until it can't find
 * any higher than new_size
 *
 * csum items that cross the new i_size are truncated to the new size
 * as well.
 *
 * min_type is the minimum key type to truncate down to.  If set to 0, this
 * will kill all the items on this inode, including the INODE_ITEM_KEY.
 */
int btrfs_truncate_inode_items(struct btrfs_trans_handle *trans,
			       struct btrfs_root *root,
			       struct inode *inode,
			       u64 new_size, u32 min_type)
{
	struct btrfs_fs_info *fs_info = root->fs_info;
	struct btrfs_path *path;
	struct extent_buffer *leaf;
	struct btrfs_file_extent_item *fi;
	struct btrfs_key key;
	struct btrfs_key found_key;
	u64 extent_start = 0;
	u64 extent_num_bytes = 0;
	u64 extent_offset = 0;
	u64 item_end = 0;
	u64 last_size = new_size;
	u32 found_type = (u8)-1;
	int found_extent;
	int del_item;
	int pending_del_nr = 0;
	int pending_del_slot = 0;
	int extent_type = -1;
	int ret;
	u64 ino = btrfs_ino(BTRFS_I(inode));
	u64 bytes_deleted = 0;
	bool be_nice = false;
	bool should_throttle = false;
	const u64 lock_start = ALIGN_DOWN(new_size, fs_info->sectorsize);
	struct extent_state *cached_state = NULL;

	BUG_ON(new_size > 0 && min_type != BTRFS_EXTENT_DATA_KEY);

	/*
	 * for non-free space inodes and ref cows, we want to back off from
	 * time to time
	 */
	if (!btrfs_is_free_space_inode(BTRFS_I(inode)) &&
	    test_bit(BTRFS_ROOT_REF_COWS, &root->state))
		be_nice = true;

	path = btrfs_alloc_path();
	if (!path)
		return -ENOMEM;
	path->reada = READA_BACK;

<<<<<<< HEAD
	lock_extent_bits(&BTRFS_I(inode)->io_tree, lock_start, (u64)-1,
			 &cached_state);
=======
	if (root->root_key.objectid != BTRFS_TREE_LOG_OBJECTID)
		lock_extent_bits(&BTRFS_I(inode)->io_tree, lock_start, (u64)-1,
				 &cached_state);
>>>>>>> 7111951b

	/*
	 * We want to drop from the next block forward in case this new size is
	 * not block aligned since we will be keeping the last block of the
	 * extent just the way it is.
	 */
	if (test_bit(BTRFS_ROOT_REF_COWS, &root->state) ||
	    root == fs_info->tree_root)
		btrfs_drop_extent_cache(BTRFS_I(inode), ALIGN(new_size,
					fs_info->sectorsize),
					(u64)-1, 0);

	/*
	 * This function is also used to drop the items in the log tree before
	 * we relog the inode, so if root != BTRFS_I(inode)->root, it means
	 * it is used to drop the logged items. So we shouldn't kill the delayed
	 * items.
	 */
	if (min_type == 0 && root == BTRFS_I(inode)->root)
		btrfs_kill_delayed_inode_items(BTRFS_I(inode));

	key.objectid = ino;
	key.offset = (u64)-1;
	key.type = (u8)-1;

search_again:
	/*
	 * with a 16K leaf size and 128MB extents, you can actually queue
	 * up a huge file in a single leaf.  Most of the time that
	 * bytes_deleted is > 0, it will be huge by the time we get here
	 */
	if (be_nice && bytes_deleted > SZ_32M &&
	    btrfs_should_end_transaction(trans)) {
		ret = -EAGAIN;
		goto out;
	}

	ret = btrfs_search_slot(trans, root, &key, path, -1, 1);
	if (ret < 0)
		goto out;

	if (ret > 0) {
		ret = 0;
		/* there are no items in the tree for us to truncate, we're
		 * done
		 */
		if (path->slots[0] == 0)
			goto out;
		path->slots[0]--;
	}

	while (1) {
		fi = NULL;
		leaf = path->nodes[0];
		btrfs_item_key_to_cpu(leaf, &found_key, path->slots[0]);
		found_type = found_key.type;

		if (found_key.objectid != ino)
			break;

		if (found_type < min_type)
			break;

		item_end = found_key.offset;
		if (found_type == BTRFS_EXTENT_DATA_KEY) {
			fi = btrfs_item_ptr(leaf, path->slots[0],
					    struct btrfs_file_extent_item);
			extent_type = btrfs_file_extent_type(leaf, fi);
			if (extent_type != BTRFS_FILE_EXTENT_INLINE) {
				item_end +=
				    btrfs_file_extent_num_bytes(leaf, fi);

				trace_btrfs_truncate_show_fi_regular(
					BTRFS_I(inode), leaf, fi,
					found_key.offset);
			} else if (extent_type == BTRFS_FILE_EXTENT_INLINE) {
				item_end += btrfs_file_extent_ram_bytes(leaf,
									fi);

				trace_btrfs_truncate_show_fi_inline(
					BTRFS_I(inode), leaf, fi, path->slots[0],
					found_key.offset);
			}
			item_end--;
		}
		if (found_type > min_type) {
			del_item = 1;
		} else {
			if (item_end < new_size)
				break;
			if (found_key.offset >= new_size)
				del_item = 1;
			else
				del_item = 0;
		}
		found_extent = 0;
		/* FIXME, shrink the extent if the ref count is only 1 */
		if (found_type != BTRFS_EXTENT_DATA_KEY)
			goto delete;

		if (extent_type != BTRFS_FILE_EXTENT_INLINE) {
			u64 num_dec;
			extent_start = btrfs_file_extent_disk_bytenr(leaf, fi);
			if (!del_item) {
				u64 orig_num_bytes =
					btrfs_file_extent_num_bytes(leaf, fi);
				extent_num_bytes = ALIGN(new_size -
						found_key.offset,
						fs_info->sectorsize);
				btrfs_set_file_extent_num_bytes(leaf, fi,
							 extent_num_bytes);
				num_dec = (orig_num_bytes -
					   extent_num_bytes);
				if (test_bit(BTRFS_ROOT_REF_COWS,
					     &root->state) &&
				    extent_start != 0)
					inode_sub_bytes(inode, num_dec);
				btrfs_mark_buffer_dirty(leaf);
			} else {
				extent_num_bytes =
					btrfs_file_extent_disk_num_bytes(leaf,
									 fi);
				extent_offset = found_key.offset -
					btrfs_file_extent_offset(leaf, fi);

				/* FIXME blocksize != 4096 */
				num_dec = btrfs_file_extent_num_bytes(leaf, fi);
				if (extent_start != 0) {
					found_extent = 1;
					if (test_bit(BTRFS_ROOT_REF_COWS,
						     &root->state))
						inode_sub_bytes(inode, num_dec);
				}
			}
		} else if (extent_type == BTRFS_FILE_EXTENT_INLINE) {
			/*
			 * we can't truncate inline items that have had
			 * special encodings
			 */
			if (!del_item &&
			    btrfs_file_extent_encryption(leaf, fi) == 0 &&
			    btrfs_file_extent_other_encoding(leaf, fi) == 0 &&
			    btrfs_file_extent_compression(leaf, fi) == 0) {
				u32 size = (u32)(new_size - found_key.offset);

				btrfs_set_file_extent_ram_bytes(leaf, fi, size);
				size = btrfs_file_extent_calc_inline_size(size);
				btrfs_truncate_item(path, size, 1);
			} else if (!del_item) {
				/*
				 * We have to bail so the last_size is set to
				 * just before this extent.
				 */
				ret = NEED_TRUNCATE_BLOCK;
				break;
			}

			if (test_bit(BTRFS_ROOT_REF_COWS, &root->state))
				inode_sub_bytes(inode, item_end + 1 - new_size);
		}
delete:
		if (del_item)
			last_size = found_key.offset;
		else
			last_size = new_size;
		if (del_item) {
			if (!pending_del_nr) {
				/* no pending yet, add ourselves */
				pending_del_slot = path->slots[0];
				pending_del_nr = 1;
			} else if (pending_del_nr &&
				   path->slots[0] + 1 == pending_del_slot) {
				/* hop on the pending chunk */
				pending_del_nr++;
				pending_del_slot = path->slots[0];
			} else {
				BUG();
			}
		} else {
			break;
		}
		should_throttle = false;

		if (found_extent &&
		    (test_bit(BTRFS_ROOT_REF_COWS, &root->state) ||
		     root == fs_info->tree_root)) {
			struct btrfs_ref ref = { 0 };

			bytes_deleted += extent_num_bytes;

			btrfs_init_generic_ref(&ref, BTRFS_DROP_DELAYED_REF,
					extent_start, extent_num_bytes, 0);
			ref.real_root = root->root_key.objectid;
			btrfs_init_data_ref(&ref, btrfs_header_owner(leaf),
					ino, extent_offset);
			ret = btrfs_free_extent(trans, &ref);
			if (ret) {
				btrfs_abort_transaction(trans, ret);
				break;
			}
			if (be_nice) {
				if (btrfs_should_throttle_delayed_refs(trans))
					should_throttle = true;
			}
		}

		if (found_type == BTRFS_INODE_ITEM_KEY)
			break;

		if (path->slots[0] == 0 ||
		    path->slots[0] != pending_del_slot ||
		    should_throttle) {
			if (pending_del_nr) {
				ret = btrfs_del_items(trans, root, path,
						pending_del_slot,
						pending_del_nr);
				if (ret) {
					btrfs_abort_transaction(trans, ret);
					break;
				}
				pending_del_nr = 0;
			}
			btrfs_release_path(path);

			/*
			 * We can generate a lot of delayed refs, so we need to
			 * throttle every once and a while and make sure we're
			 * adding enough space to keep up with the work we are
			 * generating.  Since we hold a transaction here we
			 * can't flush, and we don't want to FLUSH_LIMIT because
			 * we could have generated too many delayed refs to
			 * actually allocate, so just bail if we're short and
			 * let the normal reservation dance happen higher up.
			 */
			if (should_throttle) {
				ret = btrfs_delayed_refs_rsv_refill(fs_info,
							BTRFS_RESERVE_NO_FLUSH);
				if (ret) {
					ret = -EAGAIN;
					break;
				}
			}
			goto search_again;
		} else {
			path->slots[0]--;
		}
	}
out:
	if (ret >= 0 && pending_del_nr) {
		int err;

		err = btrfs_del_items(trans, root, path, pending_del_slot,
				      pending_del_nr);
		if (err) {
			btrfs_abort_transaction(trans, err);
			ret = err;
		}
	}
	if (root->root_key.objectid != BTRFS_TREE_LOG_OBJECTID) {
		ASSERT(last_size >= new_size);
		if (!ret && last_size > new_size)
			last_size = new_size;
		btrfs_ordered_update_i_size(inode, last_size, NULL);
		unlock_extent_cached(&BTRFS_I(inode)->io_tree, lock_start,
				     (u64)-1, &cached_state);
	}

	unlock_extent_cached(&BTRFS_I(inode)->io_tree, lock_start, (u64)-1,
			     &cached_state);

	btrfs_free_path(path);
	return ret;
}

/*
 * btrfs_truncate_block - read, zero a chunk and write a block
 * @inode - inode that we're zeroing
 * @from - the offset to start zeroing
 * @len - the length to zero, 0 to zero the entire range respective to the
 *	offset
 * @front - zero up to the offset instead of from the offset on
 *
 * This will find the block for the "from" offset and cow the block and zero the
 * part we want to zero.  This is used with truncate and hole punching.
 */
int btrfs_truncate_block(struct inode *inode, loff_t from, loff_t len,
			int front)
{
	struct btrfs_fs_info *fs_info = btrfs_sb(inode->i_sb);
	struct address_space *mapping = inode->i_mapping;
	struct extent_io_tree *io_tree = &BTRFS_I(inode)->io_tree;
	struct btrfs_ordered_extent *ordered;
	struct extent_state *cached_state = NULL;
	struct extent_changeset *data_reserved = NULL;
	char *kaddr;
	u32 blocksize = fs_info->sectorsize;
	pgoff_t index = from >> PAGE_SHIFT;
	unsigned offset = from & (blocksize - 1);
	struct page *page;
	gfp_t mask = btrfs_alloc_write_mask(mapping);
	int ret = 0;
	u64 block_start;
	u64 block_end;

	if (IS_ALIGNED(offset, blocksize) &&
	    (!len || IS_ALIGNED(len, blocksize)))
		goto out;

	block_start = round_down(from, blocksize);
	block_end = block_start + blocksize - 1;

	ret = btrfs_delalloc_reserve_space(inode, &data_reserved,
					   block_start, blocksize);
	if (ret)
		goto out;

again:
	page = find_or_create_page(mapping, index, mask);
	if (!page) {
		btrfs_delalloc_release_space(inode, data_reserved,
					     block_start, blocksize, true);
		btrfs_delalloc_release_extents(BTRFS_I(inode), blocksize);
		ret = -ENOMEM;
		goto out;
	}

	if (!PageUptodate(page)) {
		ret = btrfs_readpage(NULL, page);
		lock_page(page);
		if (page->mapping != mapping) {
			unlock_page(page);
			put_page(page);
			goto again;
		}
		if (!PageUptodate(page)) {
			ret = -EIO;
			goto out_unlock;
		}
	}
	wait_on_page_writeback(page);

	lock_extent_bits(io_tree, block_start, block_end, &cached_state);
	set_page_extent_mapped(page);

	ordered = btrfs_lookup_ordered_extent(inode, block_start);
	if (ordered) {
		unlock_extent_cached(io_tree, block_start, block_end,
				     &cached_state);
		unlock_page(page);
		put_page(page);
		btrfs_start_ordered_extent(inode, ordered, 1);
		btrfs_put_ordered_extent(ordered);
		goto again;
	}

	clear_extent_bit(&BTRFS_I(inode)->io_tree, block_start, block_end,
			 EXTENT_DELALLOC | EXTENT_DO_ACCOUNTING | EXTENT_DEFRAG,
			 0, 0, &cached_state);

	ret = btrfs_set_extent_delalloc(inode, block_start, block_end, 0,
					&cached_state);
	if (ret) {
		unlock_extent_cached(io_tree, block_start, block_end,
				     &cached_state);
		goto out_unlock;
	}

	if (offset != blocksize) {
		if (!len)
			len = blocksize - offset;
		kaddr = kmap(page);
		if (front)
			memset(kaddr + (block_start - page_offset(page)),
				0, offset);
		else
			memset(kaddr + (block_start - page_offset(page)) +  offset,
				0, len);
		flush_dcache_page(page);
		kunmap(page);
	}
	ClearPageChecked(page);
	set_page_dirty(page);
	unlock_extent_cached(io_tree, block_start, block_end, &cached_state);

out_unlock:
	if (ret)
		btrfs_delalloc_release_space(inode, data_reserved, block_start,
					     blocksize, true);
	btrfs_delalloc_release_extents(BTRFS_I(inode), blocksize);
	unlock_page(page);
	put_page(page);
out:
	extent_changeset_free(data_reserved);
	return ret;
}

static int maybe_insert_hole(struct btrfs_root *root, struct inode *inode,
			     u64 offset, u64 len)
{
	struct btrfs_fs_info *fs_info = btrfs_sb(inode->i_sb);
	struct btrfs_trans_handle *trans;
	int ret;

	/*
	 * Still need to make sure the inode looks like it's been updated so
	 * that any holes get logged if we fsync.
	 */
	if (btrfs_fs_incompat(fs_info, NO_HOLES)) {
		BTRFS_I(inode)->last_trans = fs_info->generation;
		BTRFS_I(inode)->last_sub_trans = root->log_transid;
		BTRFS_I(inode)->last_log_commit = root->last_log_commit;
		return 0;
	}

	/*
	 * 1 - for the one we're dropping
	 * 1 - for the one we're adding
	 * 1 - for updating the inode.
	 */
	trans = btrfs_start_transaction(root, 3);
	if (IS_ERR(trans))
		return PTR_ERR(trans);

	ret = btrfs_drop_extents(trans, root, inode, offset, offset + len, 1);
	if (ret) {
		btrfs_abort_transaction(trans, ret);
		btrfs_end_transaction(trans);
		return ret;
	}

	ret = btrfs_insert_file_extent(trans, root, btrfs_ino(BTRFS_I(inode)),
			offset, 0, 0, len, 0, len, 0, 0, 0);
	if (ret)
		btrfs_abort_transaction(trans, ret);
	else
		btrfs_update_inode(trans, root, inode);
	btrfs_end_transaction(trans);
	return ret;
}

/*
 * This function puts in dummy file extents for the area we're creating a hole
 * for.  So if we are truncating this file to a larger size we need to insert
 * these file extents so that btrfs_get_extent will return a EXTENT_MAP_HOLE for
 * the range between oldsize and size
 */
int btrfs_cont_expand(struct inode *inode, loff_t oldsize, loff_t size)
{
	struct btrfs_fs_info *fs_info = btrfs_sb(inode->i_sb);
	struct btrfs_root *root = BTRFS_I(inode)->root;
	struct extent_io_tree *io_tree = &BTRFS_I(inode)->io_tree;
	struct extent_map *em = NULL;
	struct extent_state *cached_state = NULL;
	struct extent_map_tree *em_tree = &BTRFS_I(inode)->extent_tree;
	u64 hole_start = ALIGN(oldsize, fs_info->sectorsize);
	u64 block_end = ALIGN(size, fs_info->sectorsize);
	u64 last_byte;
	u64 cur_offset;
	u64 hole_size;
	int err = 0;

	/*
	 * If our size started in the middle of a block we need to zero out the
	 * rest of the block before we expand the i_size, otherwise we could
	 * expose stale data.
	 */
	err = btrfs_truncate_block(inode, oldsize, 0, 0);
	if (err)
		return err;

	if (size <= hole_start)
		return 0;

	btrfs_lock_and_flush_ordered_range(io_tree, BTRFS_I(inode), hole_start,
					   block_end - 1, &cached_state);
	cur_offset = hole_start;
	while (1) {
		em = btrfs_get_extent(BTRFS_I(inode), NULL, 0, cur_offset,
				      block_end - cur_offset);
		if (IS_ERR(em)) {
			err = PTR_ERR(em);
			em = NULL;
			break;
		}
		last_byte = min(extent_map_end(em), block_end);
		last_byte = ALIGN(last_byte, fs_info->sectorsize);
		if (!test_bit(EXTENT_FLAG_PREALLOC, &em->flags)) {
			struct extent_map *hole_em;
			hole_size = last_byte - cur_offset;

			err = maybe_insert_hole(root, inode, cur_offset,
						hole_size);
			if (err)
				break;
			btrfs_drop_extent_cache(BTRFS_I(inode), cur_offset,
						cur_offset + hole_size - 1, 0);
			hole_em = alloc_extent_map();
			if (!hole_em) {
				set_bit(BTRFS_INODE_NEEDS_FULL_SYNC,
					&BTRFS_I(inode)->runtime_flags);
				goto next;
			}
			hole_em->start = cur_offset;
			hole_em->len = hole_size;
			hole_em->orig_start = cur_offset;

			hole_em->block_start = EXTENT_MAP_HOLE;
			hole_em->block_len = 0;
			hole_em->orig_block_len = 0;
			hole_em->ram_bytes = hole_size;
			hole_em->compress_type = BTRFS_COMPRESS_NONE;
			hole_em->generation = fs_info->generation;

			while (1) {
				write_lock(&em_tree->lock);
				err = add_extent_mapping(em_tree, hole_em, 1);
				write_unlock(&em_tree->lock);
				if (err != -EEXIST)
					break;
				btrfs_drop_extent_cache(BTRFS_I(inode),
							cur_offset,
							cur_offset +
							hole_size - 1, 0);
			}
			free_extent_map(hole_em);
		}
next:
		free_extent_map(em);
		em = NULL;
		cur_offset = last_byte;
		if (cur_offset >= block_end)
			break;
	}
	free_extent_map(em);
	unlock_extent_cached(io_tree, hole_start, block_end - 1, &cached_state);
	return err;
}

static int btrfs_setsize(struct inode *inode, struct iattr *attr)
{
	struct btrfs_root *root = BTRFS_I(inode)->root;
	struct btrfs_trans_handle *trans;
	loff_t oldsize = i_size_read(inode);
	loff_t newsize = attr->ia_size;
	int mask = attr->ia_valid;
	int ret;

	/*
	 * The regular truncate() case without ATTR_CTIME and ATTR_MTIME is a
	 * special case where we need to update the times despite not having
	 * these flags set.  For all other operations the VFS set these flags
	 * explicitly if it wants a timestamp update.
	 */
	if (newsize != oldsize) {
		inode_inc_iversion(inode);
		if (!(mask & (ATTR_CTIME | ATTR_MTIME)))
			inode->i_ctime = inode->i_mtime =
				current_time(inode);
	}

	if (newsize > oldsize) {
		/*
		 * Don't do an expanding truncate while snapshotting is ongoing.
		 * This is to ensure the snapshot captures a fully consistent
		 * state of this file - if the snapshot captures this expanding
		 * truncation, it must capture all writes that happened before
		 * this truncation.
		 */
		btrfs_wait_for_snapshot_creation(root);
		ret = btrfs_cont_expand(inode, oldsize, newsize);
		if (ret) {
			btrfs_end_write_no_snapshotting(root);
			return ret;
		}

		trans = btrfs_start_transaction(root, 1);
		if (IS_ERR(trans)) {
			btrfs_end_write_no_snapshotting(root);
			return PTR_ERR(trans);
		}

		i_size_write(inode, newsize);
		btrfs_ordered_update_i_size(inode, i_size_read(inode), NULL);
		pagecache_isize_extended(inode, oldsize, newsize);
		ret = btrfs_update_inode(trans, root, inode);
		btrfs_end_write_no_snapshotting(root);
		btrfs_end_transaction(trans);
	} else {

		/*
		 * We're truncating a file that used to have good data down to
		 * zero. Make sure it gets into the ordered flush list so that
		 * any new writes get down to disk quickly.
		 */
		if (newsize == 0)
			set_bit(BTRFS_INODE_ORDERED_DATA_CLOSE,
				&BTRFS_I(inode)->runtime_flags);

		truncate_setsize(inode, newsize);

		/* Disable nonlocked read DIO to avoid the endless truncate */
		btrfs_inode_block_unlocked_dio(BTRFS_I(inode));
		inode_dio_wait(inode);
		btrfs_inode_resume_unlocked_dio(BTRFS_I(inode));

		ret = btrfs_truncate(inode, newsize == oldsize);
		if (ret && inode->i_nlink) {
			int err;

			/*
			 * Truncate failed, so fix up the in-memory size. We
			 * adjusted disk_i_size down as we removed extents, so
			 * wait for disk_i_size to be stable and then update the
			 * in-memory size to match.
			 */
			err = btrfs_wait_ordered_range(inode, 0, (u64)-1);
			if (err)
				return err;
			i_size_write(inode, BTRFS_I(inode)->disk_i_size);
		}
	}

	return ret;
}

static int btrfs_setattr(struct dentry *dentry, struct iattr *attr)
{
	struct inode *inode = d_inode(dentry);
	struct btrfs_root *root = BTRFS_I(inode)->root;
	int err;

	if (btrfs_root_readonly(root))
		return -EROFS;

	err = setattr_prepare(dentry, attr);
	if (err)
		return err;

	if (S_ISREG(inode->i_mode) && (attr->ia_valid & ATTR_SIZE)) {
		err = btrfs_setsize(inode, attr);
		if (err)
			return err;
	}

	if (attr->ia_valid) {
		setattr_copy(inode, attr);
		inode_inc_iversion(inode);
		err = btrfs_dirty_inode(inode);

		if (!err && attr->ia_valid & ATTR_MODE)
			err = posix_acl_chmod(inode, inode->i_mode);
	}

	return err;
}

/*
 * While truncating the inode pages during eviction, we get the VFS calling
 * btrfs_invalidatepage() against each page of the inode. This is slow because
 * the calls to btrfs_invalidatepage() result in a huge amount of calls to
 * lock_extent_bits() and clear_extent_bit(), which keep merging and splitting
 * extent_state structures over and over, wasting lots of time.
 *
 * Therefore if the inode is being evicted, let btrfs_invalidatepage() skip all
 * those expensive operations on a per page basis and do only the ordered io
 * finishing, while we release here the extent_map and extent_state structures,
 * without the excessive merging and splitting.
 */
static void evict_inode_truncate_pages(struct inode *inode)
{
	struct extent_io_tree *io_tree = &BTRFS_I(inode)->io_tree;
	struct extent_map_tree *map_tree = &BTRFS_I(inode)->extent_tree;
	struct rb_node *node;

	ASSERT(inode->i_state & I_FREEING);
	truncate_inode_pages_final(&inode->i_data);

	write_lock(&map_tree->lock);
	while (!RB_EMPTY_ROOT(&map_tree->map.rb_root)) {
		struct extent_map *em;

		node = rb_first_cached(&map_tree->map);
		em = rb_entry(node, struct extent_map, rb_node);
		clear_bit(EXTENT_FLAG_PINNED, &em->flags);
		clear_bit(EXTENT_FLAG_LOGGING, &em->flags);
		remove_extent_mapping(map_tree, em);
		free_extent_map(em);
		if (need_resched()) {
			write_unlock(&map_tree->lock);
			cond_resched();
			write_lock(&map_tree->lock);
		}
	}
	write_unlock(&map_tree->lock);

	/*
	 * Keep looping until we have no more ranges in the io tree.
	 * We can have ongoing bios started by readpages (called from readahead)
	 * that have their endio callback (extent_io.c:end_bio_extent_readpage)
	 * still in progress (unlocked the pages in the bio but did not yet
	 * unlocked the ranges in the io tree). Therefore this means some
	 * ranges can still be locked and eviction started because before
	 * submitting those bios, which are executed by a separate task (work
	 * queue kthread), inode references (inode->i_count) were not taken
	 * (which would be dropped in the end io callback of each bio).
	 * Therefore here we effectively end up waiting for those bios and
	 * anyone else holding locked ranges without having bumped the inode's
	 * reference count - if we don't do it, when they access the inode's
	 * io_tree to unlock a range it may be too late, leading to an
	 * use-after-free issue.
	 */
	spin_lock(&io_tree->lock);
	while (!RB_EMPTY_ROOT(&io_tree->state)) {
		struct extent_state *state;
		struct extent_state *cached_state = NULL;
		u64 start;
		u64 end;
		unsigned state_flags;

		node = rb_first(&io_tree->state);
		state = rb_entry(node, struct extent_state, rb_node);
		start = state->start;
		end = state->end;
		state_flags = state->state;
		spin_unlock(&io_tree->lock);

		lock_extent_bits(io_tree, start, end, &cached_state);

		/*
		 * If still has DELALLOC flag, the extent didn't reach disk,
		 * and its reserved space won't be freed by delayed_ref.
		 * So we need to free its reserved space here.
		 * (Refer to comment in btrfs_invalidatepage, case 2)
		 *
		 * Note, end is the bytenr of last byte, so we need + 1 here.
		 */
		if (state_flags & EXTENT_DELALLOC)
			btrfs_qgroup_free_data(inode, NULL, start, end - start + 1);

		clear_extent_bit(io_tree, start, end,
				 EXTENT_LOCKED | EXTENT_DELALLOC |
				 EXTENT_DO_ACCOUNTING | EXTENT_DEFRAG, 1, 1,
				 &cached_state);

		cond_resched();
		spin_lock(&io_tree->lock);
	}
	spin_unlock(&io_tree->lock);
}

static struct btrfs_trans_handle *evict_refill_and_join(struct btrfs_root *root,
							struct btrfs_block_rsv *rsv)
{
	struct btrfs_fs_info *fs_info = root->fs_info;
	struct btrfs_block_rsv *global_rsv = &fs_info->global_block_rsv;
	struct btrfs_trans_handle *trans;
	u64 delayed_refs_extra = btrfs_calc_insert_metadata_size(fs_info, 1);
	int ret;

	/*
	 * Eviction should be taking place at some place safe because of our
	 * delayed iputs.  However the normal flushing code will run delayed
	 * iputs, so we cannot use FLUSH_ALL otherwise we'll deadlock.
	 *
	 * We reserve the delayed_refs_extra here again because we can't use
	 * btrfs_start_transaction(root, 0) for the same deadlocky reason as
	 * above.  We reserve our extra bit here because we generate a ton of
	 * delayed refs activity by truncating.
	 *
	 * If we cannot make our reservation we'll attempt to steal from the
	 * global reserve, because we really want to be able to free up space.
	 */
	ret = btrfs_block_rsv_refill(root, rsv, rsv->size + delayed_refs_extra,
				     BTRFS_RESERVE_FLUSH_EVICT);
	if (ret) {
		/*
		 * Try to steal from the global reserve if there is space for
		 * it.
		 */
		if (btrfs_check_space_for_delayed_refs(fs_info) ||
		    btrfs_block_rsv_migrate(global_rsv, rsv, rsv->size, 0)) {
			btrfs_warn(fs_info,
				   "could not allocate space for delete; will truncate on mount");
			return ERR_PTR(-ENOSPC);
		}
		delayed_refs_extra = 0;
	}

	trans = btrfs_join_transaction(root);
	if (IS_ERR(trans))
		return trans;

	if (delayed_refs_extra) {
		trans->block_rsv = &fs_info->trans_block_rsv;
		trans->bytes_reserved = delayed_refs_extra;
		btrfs_block_rsv_migrate(rsv, trans->block_rsv,
					delayed_refs_extra, 1);
	}
	return trans;
}

void btrfs_evict_inode(struct inode *inode)
{
	struct btrfs_fs_info *fs_info = btrfs_sb(inode->i_sb);
	struct btrfs_trans_handle *trans;
	struct btrfs_root *root = BTRFS_I(inode)->root;
	struct btrfs_block_rsv *rsv;
	int ret;

	trace_btrfs_inode_evict(inode);

	if (!root) {
		clear_inode(inode);
		return;
	}

	evict_inode_truncate_pages(inode);

	if (inode->i_nlink &&
	    ((btrfs_root_refs(&root->root_item) != 0 &&
	      root->root_key.objectid != BTRFS_ROOT_TREE_OBJECTID) ||
	     btrfs_is_free_space_inode(BTRFS_I(inode))))
		goto no_delete;

	if (is_bad_inode(inode))
		goto no_delete;

	btrfs_free_io_failure_record(BTRFS_I(inode), 0, (u64)-1);

	if (test_bit(BTRFS_FS_LOG_RECOVERING, &fs_info->flags))
		goto no_delete;

	if (inode->i_nlink > 0) {
		BUG_ON(btrfs_root_refs(&root->root_item) != 0 &&
		       root->root_key.objectid != BTRFS_ROOT_TREE_OBJECTID);
		goto no_delete;
	}

	ret = btrfs_commit_inode_delayed_inode(BTRFS_I(inode));
	if (ret)
		goto no_delete;

	rsv = btrfs_alloc_block_rsv(fs_info, BTRFS_BLOCK_RSV_TEMP);
	if (!rsv)
		goto no_delete;
	rsv->size = btrfs_calc_metadata_size(fs_info, 1);
	rsv->failfast = 1;

	btrfs_i_size_write(BTRFS_I(inode), 0);

	while (1) {
		trans = evict_refill_and_join(root, rsv);
		if (IS_ERR(trans))
			goto free_rsv;

		trans->block_rsv = rsv;

		ret = btrfs_truncate_inode_items(trans, root, inode, 0, 0);
		trans->block_rsv = &fs_info->trans_block_rsv;
		btrfs_end_transaction(trans);
		btrfs_btree_balance_dirty(fs_info);
		if (ret && ret != -ENOSPC && ret != -EAGAIN)
			goto free_rsv;
		else if (!ret)
			break;
	}

	/*
	 * Errors here aren't a big deal, it just means we leave orphan items in
	 * the tree. They will be cleaned up on the next mount. If the inode
	 * number gets reused, cleanup deletes the orphan item without doing
	 * anything, and unlink reuses the existing orphan item.
	 *
	 * If it turns out that we are dropping too many of these, we might want
	 * to add a mechanism for retrying these after a commit.
	 */
	trans = evict_refill_and_join(root, rsv);
	if (!IS_ERR(trans)) {
		trans->block_rsv = rsv;
		btrfs_orphan_del(trans, BTRFS_I(inode));
		trans->block_rsv = &fs_info->trans_block_rsv;
		btrfs_end_transaction(trans);
	}

	if (!(root == fs_info->tree_root ||
	      root->root_key.objectid == BTRFS_TREE_RELOC_OBJECTID))
		btrfs_return_ino(root, btrfs_ino(BTRFS_I(inode)));

free_rsv:
	btrfs_free_block_rsv(fs_info, rsv);
no_delete:
	/*
	 * If we didn't successfully delete, the orphan item will still be in
	 * the tree and we'll retry on the next mount. Again, we might also want
	 * to retry these periodically in the future.
	 */
	btrfs_remove_delayed_node(BTRFS_I(inode));
	clear_inode(inode);
}

/*
 * Return the key found in the dir entry in the location pointer, fill @type
 * with BTRFS_FT_*, and return 0.
 *
 * If no dir entries were found, returns -ENOENT.
 * If found a corrupted location in dir entry, returns -EUCLEAN.
 */
static int btrfs_inode_by_name(struct inode *dir, struct dentry *dentry,
			       struct btrfs_key *location, u8 *type)
{
	const char *name = dentry->d_name.name;
	int namelen = dentry->d_name.len;
	struct btrfs_dir_item *di;
	struct btrfs_path *path;
	struct btrfs_root *root = BTRFS_I(dir)->root;
	int ret = 0;

	path = btrfs_alloc_path();
	if (!path)
		return -ENOMEM;

	di = btrfs_lookup_dir_item(NULL, root, path, btrfs_ino(BTRFS_I(dir)),
			name, namelen, 0);
	if (IS_ERR_OR_NULL(di)) {
		ret = di ? PTR_ERR(di) : -ENOENT;
		goto out;
	}

	btrfs_dir_item_key_to_cpu(path->nodes[0], di, location);
	if (location->type != BTRFS_INODE_ITEM_KEY &&
	    location->type != BTRFS_ROOT_ITEM_KEY) {
		ret = -EUCLEAN;
		btrfs_warn(root->fs_info,
"%s gets something invalid in DIR_ITEM (name %s, directory ino %llu, location(%llu %u %llu))",
			   __func__, name, btrfs_ino(BTRFS_I(dir)),
			   location->objectid, location->type, location->offset);
	}
	if (!ret)
		*type = btrfs_dir_type(path->nodes[0], di);
out:
	btrfs_free_path(path);
	return ret;
}

/*
 * when we hit a tree root in a directory, the btrfs part of the inode
 * needs to be changed to reflect the root directory of the tree root.  This
 * is kind of like crossing a mount point.
 */
static int fixup_tree_root_location(struct btrfs_fs_info *fs_info,
				    struct inode *dir,
				    struct dentry *dentry,
				    struct btrfs_key *location,
				    struct btrfs_root **sub_root)
{
	struct btrfs_path *path;
	struct btrfs_root *new_root;
	struct btrfs_root_ref *ref;
	struct extent_buffer *leaf;
	struct btrfs_key key;
	int ret;
	int err = 0;

	path = btrfs_alloc_path();
	if (!path) {
		err = -ENOMEM;
		goto out;
	}

	err = -ENOENT;
	key.objectid = BTRFS_I(dir)->root->root_key.objectid;
	key.type = BTRFS_ROOT_REF_KEY;
	key.offset = location->objectid;

	ret = btrfs_search_slot(NULL, fs_info->tree_root, &key, path, 0, 0);
	if (ret) {
		if (ret < 0)
			err = ret;
		goto out;
	}

	leaf = path->nodes[0];
	ref = btrfs_item_ptr(leaf, path->slots[0], struct btrfs_root_ref);
	if (btrfs_root_ref_dirid(leaf, ref) != btrfs_ino(BTRFS_I(dir)) ||
	    btrfs_root_ref_name_len(leaf, ref) != dentry->d_name.len)
		goto out;

	ret = memcmp_extent_buffer(leaf, dentry->d_name.name,
				   (unsigned long)(ref + 1),
				   dentry->d_name.len);
	if (ret)
		goto out;

	btrfs_release_path(path);

	new_root = btrfs_read_fs_root_no_name(fs_info, location);
	if (IS_ERR(new_root)) {
		err = PTR_ERR(new_root);
		goto out;
	}

	*sub_root = new_root;
	location->objectid = btrfs_root_dirid(&new_root->root_item);
	location->type = BTRFS_INODE_ITEM_KEY;
	location->offset = 0;
	err = 0;
out:
	btrfs_free_path(path);
	return err;
}

static void inode_tree_add(struct inode *inode)
{
	struct btrfs_root *root = BTRFS_I(inode)->root;
	struct btrfs_inode *entry;
	struct rb_node **p;
	struct rb_node *parent;
	struct rb_node *new = &BTRFS_I(inode)->rb_node;
	u64 ino = btrfs_ino(BTRFS_I(inode));

	if (inode_unhashed(inode))
		return;
	parent = NULL;
	spin_lock(&root->inode_lock);
	p = &root->inode_tree.rb_node;
	while (*p) {
		parent = *p;
		entry = rb_entry(parent, struct btrfs_inode, rb_node);

		if (ino < btrfs_ino(entry))
			p = &parent->rb_left;
		else if (ino > btrfs_ino(entry))
			p = &parent->rb_right;
		else {
			WARN_ON(!(entry->vfs_inode.i_state &
				  (I_WILL_FREE | I_FREEING)));
			rb_replace_node(parent, new, &root->inode_tree);
			RB_CLEAR_NODE(parent);
			spin_unlock(&root->inode_lock);
			return;
		}
	}
	rb_link_node(new, parent, p);
	rb_insert_color(new, &root->inode_tree);
	spin_unlock(&root->inode_lock);
}

static void inode_tree_del(struct inode *inode)
{
	struct btrfs_root *root = BTRFS_I(inode)->root;
	int empty = 0;

	spin_lock(&root->inode_lock);
	if (!RB_EMPTY_NODE(&BTRFS_I(inode)->rb_node)) {
		rb_erase(&BTRFS_I(inode)->rb_node, &root->inode_tree);
		RB_CLEAR_NODE(&BTRFS_I(inode)->rb_node);
		empty = RB_EMPTY_ROOT(&root->inode_tree);
	}
	spin_unlock(&root->inode_lock);

	if (empty && btrfs_root_refs(&root->root_item) == 0) {
		spin_lock(&root->inode_lock);
		empty = RB_EMPTY_ROOT(&root->inode_tree);
		spin_unlock(&root->inode_lock);
		if (empty)
			btrfs_add_dead_root(root);
	}
}


static int btrfs_init_locked_inode(struct inode *inode, void *p)
{
	struct btrfs_iget_args *args = p;
	inode->i_ino = args->location->objectid;
	memcpy(&BTRFS_I(inode)->location, args->location,
	       sizeof(*args->location));
	BTRFS_I(inode)->root = args->root;
	return 0;
}

static int btrfs_find_actor(struct inode *inode, void *opaque)
{
	struct btrfs_iget_args *args = opaque;
	return args->location->objectid == BTRFS_I(inode)->location.objectid &&
		args->root == BTRFS_I(inode)->root;
}

static struct inode *btrfs_iget_locked(struct super_block *s,
				       struct btrfs_key *location,
				       struct btrfs_root *root)
{
	struct inode *inode;
	struct btrfs_iget_args args;
	unsigned long hashval = btrfs_inode_hash(location->objectid, root);

	args.location = location;
	args.root = root;

	inode = iget5_locked(s, hashval, btrfs_find_actor,
			     btrfs_init_locked_inode,
			     (void *)&args);
	return inode;
}

/*
 * Get an inode object given its location and corresponding root.
 * Path can be preallocated to prevent recursing back to iget through
 * allocator. NULL is also valid but may require an additional allocation
 * later.
 */
struct inode *btrfs_iget_path(struct super_block *s, struct btrfs_key *location,
			      struct btrfs_root *root, struct btrfs_path *path)
{
	struct inode *inode;

	inode = btrfs_iget_locked(s, location, root);
	if (!inode)
		return ERR_PTR(-ENOMEM);

	if (inode->i_state & I_NEW) {
		int ret;

		ret = btrfs_read_locked_inode(inode, path);
		if (!ret) {
			inode_tree_add(inode);
			unlock_new_inode(inode);
		} else {
			iget_failed(inode);
			/*
			 * ret > 0 can come from btrfs_search_slot called by
			 * btrfs_read_locked_inode, this means the inode item
			 * was not found.
			 */
			if (ret > 0)
				ret = -ENOENT;
			inode = ERR_PTR(ret);
		}
	}

	return inode;
}

struct inode *btrfs_iget(struct super_block *s, struct btrfs_key *location,
			 struct btrfs_root *root)
{
	return btrfs_iget_path(s, location, root, NULL);
}

static struct inode *new_simple_dir(struct super_block *s,
				    struct btrfs_key *key,
				    struct btrfs_root *root)
{
	struct inode *inode = new_inode(s);

	if (!inode)
		return ERR_PTR(-ENOMEM);

	BTRFS_I(inode)->root = root;
	memcpy(&BTRFS_I(inode)->location, key, sizeof(*key));
	set_bit(BTRFS_INODE_DUMMY, &BTRFS_I(inode)->runtime_flags);

	inode->i_ino = BTRFS_EMPTY_SUBVOL_DIR_OBJECTID;
	/*
	 * We only need lookup, the rest is read-only and there's no inode
	 * associated with the dentry
	 */
	inode->i_op = &simple_dir_inode_operations;
	inode->i_opflags &= ~IOP_XATTR;
	inode->i_fop = &simple_dir_operations;
	inode->i_mode = S_IFDIR | S_IRUGO | S_IWUSR | S_IXUGO;
	inode->i_mtime = current_time(inode);
	inode->i_atime = inode->i_mtime;
	inode->i_ctime = inode->i_mtime;
	BTRFS_I(inode)->i_otime = inode->i_mtime;

	return inode;
}

static inline u8 btrfs_inode_type(struct inode *inode)
{
	/*
	 * Compile-time asserts that generic FT_* types still match
	 * BTRFS_FT_* types
	 */
	BUILD_BUG_ON(BTRFS_FT_UNKNOWN != FT_UNKNOWN);
	BUILD_BUG_ON(BTRFS_FT_REG_FILE != FT_REG_FILE);
	BUILD_BUG_ON(BTRFS_FT_DIR != FT_DIR);
	BUILD_BUG_ON(BTRFS_FT_CHRDEV != FT_CHRDEV);
	BUILD_BUG_ON(BTRFS_FT_BLKDEV != FT_BLKDEV);
	BUILD_BUG_ON(BTRFS_FT_FIFO != FT_FIFO);
	BUILD_BUG_ON(BTRFS_FT_SOCK != FT_SOCK);
	BUILD_BUG_ON(BTRFS_FT_SYMLINK != FT_SYMLINK);

	return fs_umode_to_ftype(inode->i_mode);
}

struct inode *btrfs_lookup_dentry(struct inode *dir, struct dentry *dentry)
{
	struct btrfs_fs_info *fs_info = btrfs_sb(dir->i_sb);
	struct inode *inode;
	struct btrfs_root *root = BTRFS_I(dir)->root;
	struct btrfs_root *sub_root = root;
	struct btrfs_key location;
	u8 di_type = 0;
	int index;
	int ret = 0;

	if (dentry->d_name.len > BTRFS_NAME_LEN)
		return ERR_PTR(-ENAMETOOLONG);

	ret = btrfs_inode_by_name(dir, dentry, &location, &di_type);
	if (ret < 0)
		return ERR_PTR(ret);

	if (location.type == BTRFS_INODE_ITEM_KEY) {
		inode = btrfs_iget(dir->i_sb, &location, root);
		if (IS_ERR(inode))
			return inode;

		/* Do extra check against inode mode with di_type */
		if (btrfs_inode_type(inode) != di_type) {
			btrfs_crit(fs_info,
"inode mode mismatch with dir: inode mode=0%o btrfs type=%u dir type=%u",
				  inode->i_mode, btrfs_inode_type(inode),
				  di_type);
			iput(inode);
			return ERR_PTR(-EUCLEAN);
		}
		return inode;
	}

	index = srcu_read_lock(&fs_info->subvol_srcu);
	ret = fixup_tree_root_location(fs_info, dir, dentry,
				       &location, &sub_root);
	if (ret < 0) {
		if (ret != -ENOENT)
			inode = ERR_PTR(ret);
		else
			inode = new_simple_dir(dir->i_sb, &location, sub_root);
	} else {
		inode = btrfs_iget(dir->i_sb, &location, sub_root);
	}
	srcu_read_unlock(&fs_info->subvol_srcu, index);

	if (!IS_ERR(inode) && root != sub_root) {
		down_read(&fs_info->cleanup_work_sem);
		if (!sb_rdonly(inode->i_sb))
			ret = btrfs_orphan_cleanup(sub_root);
		up_read(&fs_info->cleanup_work_sem);
		if (ret) {
			iput(inode);
			inode = ERR_PTR(ret);
		}
	}

	return inode;
}

static int btrfs_dentry_delete(const struct dentry *dentry)
{
	struct btrfs_root *root;
	struct inode *inode = d_inode(dentry);

	if (!inode && !IS_ROOT(dentry))
		inode = d_inode(dentry->d_parent);

	if (inode) {
		root = BTRFS_I(inode)->root;
		if (btrfs_root_refs(&root->root_item) == 0)
			return 1;

		if (btrfs_ino(BTRFS_I(inode)) == BTRFS_EMPTY_SUBVOL_DIR_OBJECTID)
			return 1;
	}
	return 0;
}

static struct dentry *btrfs_lookup(struct inode *dir, struct dentry *dentry,
				   unsigned int flags)
{
	struct inode *inode = btrfs_lookup_dentry(dir, dentry);

	if (inode == ERR_PTR(-ENOENT))
		inode = NULL;
	return d_splice_alias(inode, dentry);
}

/*
 * All this infrastructure exists because dir_emit can fault, and we are holding
 * the tree lock when doing readdir.  For now just allocate a buffer and copy
 * our information into that, and then dir_emit from the buffer.  This is
 * similar to what NFS does, only we don't keep the buffer around in pagecache
 * because I'm afraid I'll mess that up.  Long term we need to make filldir do
 * copy_to_user_inatomic so we don't have to worry about page faulting under the
 * tree lock.
 */
static int btrfs_opendir(struct inode *inode, struct file *file)
{
	struct btrfs_file_private *private;

	private = kzalloc(sizeof(struct btrfs_file_private), GFP_KERNEL);
	if (!private)
		return -ENOMEM;
	private->filldir_buf = kzalloc(PAGE_SIZE, GFP_KERNEL);
	if (!private->filldir_buf) {
		kfree(private);
		return -ENOMEM;
	}
	file->private_data = private;
	return 0;
}

struct dir_entry {
	u64 ino;
	u64 offset;
	unsigned type;
	int name_len;
};

static int btrfs_filldir(void *addr, int entries, struct dir_context *ctx)
{
	while (entries--) {
		struct dir_entry *entry = addr;
		char *name = (char *)(entry + 1);

		ctx->pos = get_unaligned(&entry->offset);
		if (!dir_emit(ctx, name, get_unaligned(&entry->name_len),
					 get_unaligned(&entry->ino),
					 get_unaligned(&entry->type)))
			return 1;
		addr += sizeof(struct dir_entry) +
			get_unaligned(&entry->name_len);
		ctx->pos++;
	}
	return 0;
}

static int btrfs_real_readdir(struct file *file, struct dir_context *ctx)
{
	struct inode *inode = file_inode(file);
	struct btrfs_root *root = BTRFS_I(inode)->root;
	struct btrfs_file_private *private = file->private_data;
	struct btrfs_dir_item *di;
	struct btrfs_key key;
	struct btrfs_key found_key;
	struct btrfs_path *path;
	void *addr;
	struct list_head ins_list;
	struct list_head del_list;
	int ret;
	struct extent_buffer *leaf;
	int slot;
	char *name_ptr;
	int name_len;
	int entries = 0;
	int total_len = 0;
	bool put = false;
	struct btrfs_key location;

	if (!dir_emit_dots(file, ctx))
		return 0;

	path = btrfs_alloc_path();
	if (!path)
		return -ENOMEM;

	addr = private->filldir_buf;
	path->reada = READA_FORWARD;

	INIT_LIST_HEAD(&ins_list);
	INIT_LIST_HEAD(&del_list);
	put = btrfs_readdir_get_delayed_items(inode, &ins_list, &del_list);

again:
	key.type = BTRFS_DIR_INDEX_KEY;
	key.offset = ctx->pos;
	key.objectid = btrfs_ino(BTRFS_I(inode));

	ret = btrfs_search_slot(NULL, root, &key, path, 0, 0);
	if (ret < 0)
		goto err;

	while (1) {
		struct dir_entry *entry;

		leaf = path->nodes[0];
		slot = path->slots[0];
		if (slot >= btrfs_header_nritems(leaf)) {
			ret = btrfs_next_leaf(root, path);
			if (ret < 0)
				goto err;
			else if (ret > 0)
				break;
			continue;
		}

		btrfs_item_key_to_cpu(leaf, &found_key, slot);

		if (found_key.objectid != key.objectid)
			break;
		if (found_key.type != BTRFS_DIR_INDEX_KEY)
			break;
		if (found_key.offset < ctx->pos)
			goto next;
		if (btrfs_should_delete_dir_index(&del_list, found_key.offset))
			goto next;
		di = btrfs_item_ptr(leaf, slot, struct btrfs_dir_item);
		name_len = btrfs_dir_name_len(leaf, di);
		if ((total_len + sizeof(struct dir_entry) + name_len) >=
		    PAGE_SIZE) {
			btrfs_release_path(path);
			ret = btrfs_filldir(private->filldir_buf, entries, ctx);
			if (ret)
				goto nopos;
			addr = private->filldir_buf;
			entries = 0;
			total_len = 0;
			goto again;
		}

		entry = addr;
		put_unaligned(name_len, &entry->name_len);
		name_ptr = (char *)(entry + 1);
		read_extent_buffer(leaf, name_ptr, (unsigned long)(di + 1),
				   name_len);
		put_unaligned(fs_ftype_to_dtype(btrfs_dir_type(leaf, di)),
				&entry->type);
		btrfs_dir_item_key_to_cpu(leaf, di, &location);
		put_unaligned(location.objectid, &entry->ino);
		put_unaligned(found_key.offset, &entry->offset);
		entries++;
		addr += sizeof(struct dir_entry) + name_len;
		total_len += sizeof(struct dir_entry) + name_len;
next:
		path->slots[0]++;
	}
	btrfs_release_path(path);

	ret = btrfs_filldir(private->filldir_buf, entries, ctx);
	if (ret)
		goto nopos;

	ret = btrfs_readdir_delayed_dir_index(ctx, &ins_list);
	if (ret)
		goto nopos;

	/*
	 * Stop new entries from being returned after we return the last
	 * entry.
	 *
	 * New directory entries are assigned a strictly increasing
	 * offset.  This means that new entries created during readdir
	 * are *guaranteed* to be seen in the future by that readdir.
	 * This has broken buggy programs which operate on names as
	 * they're returned by readdir.  Until we re-use freed offsets
	 * we have this hack to stop new entries from being returned
	 * under the assumption that they'll never reach this huge
	 * offset.
	 *
	 * This is being careful not to overflow 32bit loff_t unless the
	 * last entry requires it because doing so has broken 32bit apps
	 * in the past.
	 */
	if (ctx->pos >= INT_MAX)
		ctx->pos = LLONG_MAX;
	else
		ctx->pos = INT_MAX;
nopos:
	ret = 0;
err:
	if (put)
		btrfs_readdir_put_delayed_items(inode, &ins_list, &del_list);
	btrfs_free_path(path);
	return ret;
}

/*
 * This is somewhat expensive, updating the tree every time the
 * inode changes.  But, it is most likely to find the inode in cache.
 * FIXME, needs more benchmarking...there are no reasons other than performance
 * to keep or drop this code.
 */
static int btrfs_dirty_inode(struct inode *inode)
{
	struct btrfs_fs_info *fs_info = btrfs_sb(inode->i_sb);
	struct btrfs_root *root = BTRFS_I(inode)->root;
	struct btrfs_trans_handle *trans;
	int ret;

	if (test_bit(BTRFS_INODE_DUMMY, &BTRFS_I(inode)->runtime_flags))
		return 0;

	trans = btrfs_join_transaction(root);
	if (IS_ERR(trans))
		return PTR_ERR(trans);

	ret = btrfs_update_inode(trans, root, inode);
	if (ret && ret == -ENOSPC) {
		/* whoops, lets try again with the full transaction */
		btrfs_end_transaction(trans);
		trans = btrfs_start_transaction(root, 1);
		if (IS_ERR(trans))
			return PTR_ERR(trans);

		ret = btrfs_update_inode(trans, root, inode);
	}
	btrfs_end_transaction(trans);
	if (BTRFS_I(inode)->delayed_node)
		btrfs_balance_delayed_items(fs_info);

	return ret;
}

/*
 * This is a copy of file_update_time.  We need this so we can return error on
 * ENOSPC for updating the inode in the case of file write and mmap writes.
 */
static int btrfs_update_time(struct inode *inode, struct timespec64 *now,
			     int flags)
{
	struct btrfs_root *root = BTRFS_I(inode)->root;
	bool dirty = flags & ~S_VERSION;

	if (btrfs_root_readonly(root))
		return -EROFS;

	if (flags & S_VERSION)
		dirty |= inode_maybe_inc_iversion(inode, dirty);
	if (flags & S_CTIME)
		inode->i_ctime = *now;
	if (flags & S_MTIME)
		inode->i_mtime = *now;
	if (flags & S_ATIME)
		inode->i_atime = *now;
	return dirty ? btrfs_dirty_inode(inode) : 0;
}

/*
 * find the highest existing sequence number in a directory
 * and then set the in-memory index_cnt variable to reflect
 * free sequence numbers
 */
static int btrfs_set_inode_index_count(struct btrfs_inode *inode)
{
	struct btrfs_root *root = inode->root;
	struct btrfs_key key, found_key;
	struct btrfs_path *path;
	struct extent_buffer *leaf;
	int ret;

	key.objectid = btrfs_ino(inode);
	key.type = BTRFS_DIR_INDEX_KEY;
	key.offset = (u64)-1;

	path = btrfs_alloc_path();
	if (!path)
		return -ENOMEM;

	ret = btrfs_search_slot(NULL, root, &key, path, 0, 0);
	if (ret < 0)
		goto out;
	/* FIXME: we should be able to handle this */
	if (ret == 0)
		goto out;
	ret = 0;

	/*
	 * MAGIC NUMBER EXPLANATION:
	 * since we search a directory based on f_pos we have to start at 2
	 * since '.' and '..' have f_pos of 0 and 1 respectively, so everybody
	 * else has to start at 2
	 */
	if (path->slots[0] == 0) {
		inode->index_cnt = 2;
		goto out;
	}

	path->slots[0]--;

	leaf = path->nodes[0];
	btrfs_item_key_to_cpu(leaf, &found_key, path->slots[0]);

	if (found_key.objectid != btrfs_ino(inode) ||
	    found_key.type != BTRFS_DIR_INDEX_KEY) {
		inode->index_cnt = 2;
		goto out;
	}

	inode->index_cnt = found_key.offset + 1;
out:
	btrfs_free_path(path);
	return ret;
}

/*
 * helper to find a free sequence number in a given directory.  This current
 * code is very simple, later versions will do smarter things in the btree
 */
int btrfs_set_inode_index(struct btrfs_inode *dir, u64 *index)
{
	int ret = 0;

	if (dir->index_cnt == (u64)-1) {
		ret = btrfs_inode_delayed_dir_index_count(dir);
		if (ret) {
			ret = btrfs_set_inode_index_count(dir);
			if (ret)
				return ret;
		}
	}

	*index = dir->index_cnt;
	dir->index_cnt++;

	return ret;
}

static int btrfs_insert_inode_locked(struct inode *inode)
{
	struct btrfs_iget_args args;
	args.location = &BTRFS_I(inode)->location;
	args.root = BTRFS_I(inode)->root;

	return insert_inode_locked4(inode,
		   btrfs_inode_hash(inode->i_ino, BTRFS_I(inode)->root),
		   btrfs_find_actor, &args);
}

/*
 * Inherit flags from the parent inode.
 *
 * Currently only the compression flags and the cow flags are inherited.
 */
static void btrfs_inherit_iflags(struct inode *inode, struct inode *dir)
{
	unsigned int flags;

	if (!dir)
		return;

	flags = BTRFS_I(dir)->flags;

	if (flags & BTRFS_INODE_NOCOMPRESS) {
		BTRFS_I(inode)->flags &= ~BTRFS_INODE_COMPRESS;
		BTRFS_I(inode)->flags |= BTRFS_INODE_NOCOMPRESS;
	} else if (flags & BTRFS_INODE_COMPRESS) {
		BTRFS_I(inode)->flags &= ~BTRFS_INODE_NOCOMPRESS;
		BTRFS_I(inode)->flags |= BTRFS_INODE_COMPRESS;
	}

	if (flags & BTRFS_INODE_NODATACOW) {
		BTRFS_I(inode)->flags |= BTRFS_INODE_NODATACOW;
		if (S_ISREG(inode->i_mode))
			BTRFS_I(inode)->flags |= BTRFS_INODE_NODATASUM;
	}

	btrfs_sync_inode_flags_to_i_flags(inode);
}

static struct inode *btrfs_new_inode(struct btrfs_trans_handle *trans,
				     struct btrfs_root *root,
				     struct inode *dir,
				     const char *name, int name_len,
				     u64 ref_objectid, u64 objectid,
				     umode_t mode, u64 *index)
{
	struct btrfs_fs_info *fs_info = root->fs_info;
	struct inode *inode;
	struct btrfs_inode_item *inode_item;
	struct btrfs_key *location;
	struct btrfs_path *path;
	struct btrfs_inode_ref *ref;
	struct btrfs_key key[2];
	u32 sizes[2];
	int nitems = name ? 2 : 1;
	unsigned long ptr;
	unsigned int nofs_flag;
	int ret;

	path = btrfs_alloc_path();
	if (!path)
		return ERR_PTR(-ENOMEM);

	nofs_flag = memalloc_nofs_save();
	inode = new_inode(fs_info->sb);
	memalloc_nofs_restore(nofs_flag);
	if (!inode) {
		btrfs_free_path(path);
		return ERR_PTR(-ENOMEM);
	}

	/*
	 * O_TMPFILE, set link count to 0, so that after this point,
	 * we fill in an inode item with the correct link count.
	 */
	if (!name)
		set_nlink(inode, 0);

	/*
	 * we have to initialize this early, so we can reclaim the inode
	 * number if we fail afterwards in this function.
	 */
	inode->i_ino = objectid;

	if (dir && name) {
		trace_btrfs_inode_request(dir);

		ret = btrfs_set_inode_index(BTRFS_I(dir), index);
		if (ret) {
			btrfs_free_path(path);
			iput(inode);
			return ERR_PTR(ret);
		}
	} else if (dir) {
		*index = 0;
	}
	/*
	 * index_cnt is ignored for everything but a dir,
	 * btrfs_set_inode_index_count has an explanation for the magic
	 * number
	 */
	BTRFS_I(inode)->index_cnt = 2;
	BTRFS_I(inode)->dir_index = *index;
	BTRFS_I(inode)->root = root;
	BTRFS_I(inode)->generation = trans->transid;
	inode->i_generation = BTRFS_I(inode)->generation;

	/*
	 * We could have gotten an inode number from somebody who was fsynced
	 * and then removed in this same transaction, so let's just set full
	 * sync since it will be a full sync anyway and this will blow away the
	 * old info in the log.
	 */
	set_bit(BTRFS_INODE_NEEDS_FULL_SYNC, &BTRFS_I(inode)->runtime_flags);

	key[0].objectid = objectid;
	key[0].type = BTRFS_INODE_ITEM_KEY;
	key[0].offset = 0;

	sizes[0] = sizeof(struct btrfs_inode_item);

	if (name) {
		/*
		 * Start new inodes with an inode_ref. This is slightly more
		 * efficient for small numbers of hard links since they will
		 * be packed into one item. Extended refs will kick in if we
		 * add more hard links than can fit in the ref item.
		 */
		key[1].objectid = objectid;
		key[1].type = BTRFS_INODE_REF_KEY;
		key[1].offset = ref_objectid;

		sizes[1] = name_len + sizeof(*ref);
	}

	location = &BTRFS_I(inode)->location;
	location->objectid = objectid;
	location->offset = 0;
	location->type = BTRFS_INODE_ITEM_KEY;

	ret = btrfs_insert_inode_locked(inode);
	if (ret < 0) {
		iput(inode);
		goto fail;
	}

	path->leave_spinning = 1;
	ret = btrfs_insert_empty_items(trans, root, path, key, sizes, nitems);
	if (ret != 0)
		goto fail_unlock;

	inode_init_owner(inode, dir, mode);
	inode_set_bytes(inode, 0);

	inode->i_mtime = current_time(inode);
	inode->i_atime = inode->i_mtime;
	inode->i_ctime = inode->i_mtime;
	BTRFS_I(inode)->i_otime = inode->i_mtime;

	inode_item = btrfs_item_ptr(path->nodes[0], path->slots[0],
				  struct btrfs_inode_item);
	memzero_extent_buffer(path->nodes[0], (unsigned long)inode_item,
			     sizeof(*inode_item));
	fill_inode_item(trans, path->nodes[0], inode_item, inode);

	if (name) {
		ref = btrfs_item_ptr(path->nodes[0], path->slots[0] + 1,
				     struct btrfs_inode_ref);
		btrfs_set_inode_ref_name_len(path->nodes[0], ref, name_len);
		btrfs_set_inode_ref_index(path->nodes[0], ref, *index);
		ptr = (unsigned long)(ref + 1);
		write_extent_buffer(path->nodes[0], name, ptr, name_len);
	}

	btrfs_mark_buffer_dirty(path->nodes[0]);
	btrfs_free_path(path);

	btrfs_inherit_iflags(inode, dir);

	if (S_ISREG(mode)) {
		if (btrfs_test_opt(fs_info, NODATASUM))
			BTRFS_I(inode)->flags |= BTRFS_INODE_NODATASUM;
		if (btrfs_test_opt(fs_info, NODATACOW))
			BTRFS_I(inode)->flags |= BTRFS_INODE_NODATACOW |
				BTRFS_INODE_NODATASUM;
	}

	inode_tree_add(inode);

	trace_btrfs_inode_new(inode);
	btrfs_set_inode_last_trans(trans, inode);

	btrfs_update_root_times(trans, root);

	ret = btrfs_inode_inherit_props(trans, inode, dir);
	if (ret)
		btrfs_err(fs_info,
			  "error inheriting props for ino %llu (root %llu): %d",
			btrfs_ino(BTRFS_I(inode)), root->root_key.objectid, ret);

	return inode;

fail_unlock:
	discard_new_inode(inode);
fail:
	if (dir && name)
		BTRFS_I(dir)->index_cnt--;
	btrfs_free_path(path);
	return ERR_PTR(ret);
}

/*
 * utility function to add 'inode' into 'parent_inode' with
 * a give name and a given sequence number.
 * if 'add_backref' is true, also insert a backref from the
 * inode to the parent directory.
 */
int btrfs_add_link(struct btrfs_trans_handle *trans,
		   struct btrfs_inode *parent_inode, struct btrfs_inode *inode,
		   const char *name, int name_len, int add_backref, u64 index)
{
	int ret = 0;
	struct btrfs_key key;
	struct btrfs_root *root = parent_inode->root;
	u64 ino = btrfs_ino(inode);
	u64 parent_ino = btrfs_ino(parent_inode);

	if (unlikely(ino == BTRFS_FIRST_FREE_OBJECTID)) {
		memcpy(&key, &inode->root->root_key, sizeof(key));
	} else {
		key.objectid = ino;
		key.type = BTRFS_INODE_ITEM_KEY;
		key.offset = 0;
	}

	if (unlikely(ino == BTRFS_FIRST_FREE_OBJECTID)) {
		ret = btrfs_add_root_ref(trans, key.objectid,
					 root->root_key.objectid, parent_ino,
					 index, name, name_len);
	} else if (add_backref) {
		ret = btrfs_insert_inode_ref(trans, root, name, name_len, ino,
					     parent_ino, index);
	}

	/* Nothing to clean up yet */
	if (ret)
		return ret;

	ret = btrfs_insert_dir_item(trans, name, name_len, parent_inode, &key,
				    btrfs_inode_type(&inode->vfs_inode), index);
	if (ret == -EEXIST || ret == -EOVERFLOW)
		goto fail_dir_item;
	else if (ret) {
		btrfs_abort_transaction(trans, ret);
		return ret;
	}

	btrfs_i_size_write(parent_inode, parent_inode->vfs_inode.i_size +
			   name_len * 2);
	inode_inc_iversion(&parent_inode->vfs_inode);
	/*
	 * If we are replaying a log tree, we do not want to update the mtime
	 * and ctime of the parent directory with the current time, since the
	 * log replay procedure is responsible for setting them to their correct
	 * values (the ones it had when the fsync was done).
	 */
	if (!test_bit(BTRFS_FS_LOG_RECOVERING, &root->fs_info->flags)) {
		struct timespec64 now = current_time(&parent_inode->vfs_inode);

		parent_inode->vfs_inode.i_mtime = now;
		parent_inode->vfs_inode.i_ctime = now;
	}
	ret = btrfs_update_inode(trans, root, &parent_inode->vfs_inode);
	if (ret)
		btrfs_abort_transaction(trans, ret);
	return ret;

fail_dir_item:
	if (unlikely(ino == BTRFS_FIRST_FREE_OBJECTID)) {
		u64 local_index;
		int err;
		err = btrfs_del_root_ref(trans, key.objectid,
					 root->root_key.objectid, parent_ino,
					 &local_index, name, name_len);
		if (err)
			btrfs_abort_transaction(trans, err);
	} else if (add_backref) {
		u64 local_index;
		int err;

		err = btrfs_del_inode_ref(trans, root, name, name_len,
					  ino, parent_ino, &local_index);
		if (err)
			btrfs_abort_transaction(trans, err);
	}

	/* Return the original error code */
	return ret;
}

static int btrfs_add_nondir(struct btrfs_trans_handle *trans,
			    struct btrfs_inode *dir, struct dentry *dentry,
			    struct btrfs_inode *inode, int backref, u64 index)
{
	int err = btrfs_add_link(trans, dir, inode,
				 dentry->d_name.name, dentry->d_name.len,
				 backref, index);
	if (err > 0)
		err = -EEXIST;
	return err;
}

static int btrfs_mknod(struct inode *dir, struct dentry *dentry,
			umode_t mode, dev_t rdev)
{
	struct btrfs_fs_info *fs_info = btrfs_sb(dir->i_sb);
	struct btrfs_trans_handle *trans;
	struct btrfs_root *root = BTRFS_I(dir)->root;
	struct inode *inode = NULL;
	int err;
	u64 objectid;
	u64 index = 0;

	/*
	 * 2 for inode item and ref
	 * 2 for dir items
	 * 1 for xattr if selinux is on
	 */
	trans = btrfs_start_transaction(root, 5);
	if (IS_ERR(trans))
		return PTR_ERR(trans);

	err = btrfs_find_free_ino(root, &objectid);
	if (err)
		goto out_unlock;

	inode = btrfs_new_inode(trans, root, dir, dentry->d_name.name,
			dentry->d_name.len, btrfs_ino(BTRFS_I(dir)), objectid,
			mode, &index);
	if (IS_ERR(inode)) {
		err = PTR_ERR(inode);
		inode = NULL;
		goto out_unlock;
	}

	/*
	* If the active LSM wants to access the inode during
	* d_instantiate it needs these. Smack checks to see
	* if the filesystem supports xattrs by looking at the
	* ops vector.
	*/
	inode->i_op = &btrfs_special_inode_operations;
	init_special_inode(inode, inode->i_mode, rdev);

	err = btrfs_init_inode_security(trans, inode, dir, &dentry->d_name);
	if (err)
		goto out_unlock;

	err = btrfs_add_nondir(trans, BTRFS_I(dir), dentry, BTRFS_I(inode),
			0, index);
	if (err)
		goto out_unlock;

	btrfs_update_inode(trans, root, inode);
	d_instantiate_new(dentry, inode);

out_unlock:
	btrfs_end_transaction(trans);
	btrfs_btree_balance_dirty(fs_info);
	if (err && inode) {
		inode_dec_link_count(inode);
		discard_new_inode(inode);
	}
	return err;
}

static int btrfs_create(struct inode *dir, struct dentry *dentry,
			umode_t mode, bool excl)
{
	struct btrfs_fs_info *fs_info = btrfs_sb(dir->i_sb);
	struct btrfs_trans_handle *trans;
	struct btrfs_root *root = BTRFS_I(dir)->root;
	struct inode *inode = NULL;
	int err;
	u64 objectid;
	u64 index = 0;

	/*
	 * 2 for inode item and ref
	 * 2 for dir items
	 * 1 for xattr if selinux is on
	 */
	trans = btrfs_start_transaction(root, 5);
	if (IS_ERR(trans))
		return PTR_ERR(trans);

	err = btrfs_find_free_ino(root, &objectid);
	if (err)
		goto out_unlock;

	inode = btrfs_new_inode(trans, root, dir, dentry->d_name.name,
			dentry->d_name.len, btrfs_ino(BTRFS_I(dir)), objectid,
			mode, &index);
	if (IS_ERR(inode)) {
		err = PTR_ERR(inode);
		inode = NULL;
		goto out_unlock;
	}
	/*
	* If the active LSM wants to access the inode during
	* d_instantiate it needs these. Smack checks to see
	* if the filesystem supports xattrs by looking at the
	* ops vector.
	*/
	inode->i_fop = &btrfs_file_operations;
	inode->i_op = &btrfs_file_inode_operations;
	inode->i_mapping->a_ops = &btrfs_aops;

	err = btrfs_init_inode_security(trans, inode, dir, &dentry->d_name);
	if (err)
		goto out_unlock;

	err = btrfs_update_inode(trans, root, inode);
	if (err)
		goto out_unlock;

	err = btrfs_add_nondir(trans, BTRFS_I(dir), dentry, BTRFS_I(inode),
			0, index);
	if (err)
		goto out_unlock;

	BTRFS_I(inode)->io_tree.ops = &btrfs_extent_io_ops;
	d_instantiate_new(dentry, inode);

out_unlock:
	btrfs_end_transaction(trans);
	if (err && inode) {
		inode_dec_link_count(inode);
		discard_new_inode(inode);
	}
	btrfs_btree_balance_dirty(fs_info);
	return err;
}

static int btrfs_link(struct dentry *old_dentry, struct inode *dir,
		      struct dentry *dentry)
{
	struct btrfs_trans_handle *trans = NULL;
	struct btrfs_root *root = BTRFS_I(dir)->root;
	struct inode *inode = d_inode(old_dentry);
	struct btrfs_fs_info *fs_info = btrfs_sb(inode->i_sb);
	u64 index;
	int err;
	int drop_inode = 0;

	/* do not allow sys_link's with other subvols of the same device */
	if (root->root_key.objectid != BTRFS_I(inode)->root->root_key.objectid)
		return -EXDEV;

	if (inode->i_nlink >= BTRFS_LINK_MAX)
		return -EMLINK;

	err = btrfs_set_inode_index(BTRFS_I(dir), &index);
	if (err)
		goto fail;

	/*
	 * 2 items for inode and inode ref
	 * 2 items for dir items
	 * 1 item for parent inode
	 * 1 item for orphan item deletion if O_TMPFILE
	 */
	trans = btrfs_start_transaction(root, inode->i_nlink ? 5 : 6);
	if (IS_ERR(trans)) {
		err = PTR_ERR(trans);
		trans = NULL;
		goto fail;
	}

	/* There are several dir indexes for this inode, clear the cache. */
	BTRFS_I(inode)->dir_index = 0ULL;
	inc_nlink(inode);
	inode_inc_iversion(inode);
	inode->i_ctime = current_time(inode);
	ihold(inode);
	set_bit(BTRFS_INODE_COPY_EVERYTHING, &BTRFS_I(inode)->runtime_flags);

	err = btrfs_add_nondir(trans, BTRFS_I(dir), dentry, BTRFS_I(inode),
			1, index);

	if (err) {
		drop_inode = 1;
	} else {
		struct dentry *parent = dentry->d_parent;
		int ret;

		err = btrfs_update_inode(trans, root, inode);
		if (err)
			goto fail;
		if (inode->i_nlink == 1) {
			/*
			 * If new hard link count is 1, it's a file created
			 * with open(2) O_TMPFILE flag.
			 */
			err = btrfs_orphan_del(trans, BTRFS_I(inode));
			if (err)
				goto fail;
		}
		d_instantiate(dentry, inode);
		ret = btrfs_log_new_name(trans, BTRFS_I(inode), NULL, parent,
					 true, NULL);
		if (ret == BTRFS_NEED_TRANS_COMMIT) {
			err = btrfs_commit_transaction(trans);
			trans = NULL;
		}
	}

fail:
	if (trans)
		btrfs_end_transaction(trans);
	if (drop_inode) {
		inode_dec_link_count(inode);
		iput(inode);
	}
	btrfs_btree_balance_dirty(fs_info);
	return err;
}

static int btrfs_mkdir(struct inode *dir, struct dentry *dentry, umode_t mode)
{
	struct btrfs_fs_info *fs_info = btrfs_sb(dir->i_sb);
	struct inode *inode = NULL;
	struct btrfs_trans_handle *trans;
	struct btrfs_root *root = BTRFS_I(dir)->root;
	int err = 0;
	u64 objectid = 0;
	u64 index = 0;

	/*
	 * 2 items for inode and ref
	 * 2 items for dir items
	 * 1 for xattr if selinux is on
	 */
	trans = btrfs_start_transaction(root, 5);
	if (IS_ERR(trans))
		return PTR_ERR(trans);

	err = btrfs_find_free_ino(root, &objectid);
	if (err)
		goto out_fail;

	inode = btrfs_new_inode(trans, root, dir, dentry->d_name.name,
			dentry->d_name.len, btrfs_ino(BTRFS_I(dir)), objectid,
			S_IFDIR | mode, &index);
	if (IS_ERR(inode)) {
		err = PTR_ERR(inode);
		inode = NULL;
		goto out_fail;
	}

	/* these must be set before we unlock the inode */
	inode->i_op = &btrfs_dir_inode_operations;
	inode->i_fop = &btrfs_dir_file_operations;

	err = btrfs_init_inode_security(trans, inode, dir, &dentry->d_name);
	if (err)
		goto out_fail;

	btrfs_i_size_write(BTRFS_I(inode), 0);
	err = btrfs_update_inode(trans, root, inode);
	if (err)
		goto out_fail;

	err = btrfs_add_link(trans, BTRFS_I(dir), BTRFS_I(inode),
			dentry->d_name.name,
			dentry->d_name.len, 0, index);
	if (err)
		goto out_fail;

	d_instantiate_new(dentry, inode);

out_fail:
	btrfs_end_transaction(trans);
	if (err && inode) {
		inode_dec_link_count(inode);
		discard_new_inode(inode);
	}
	btrfs_btree_balance_dirty(fs_info);
	return err;
}

static noinline int uncompress_inline(struct btrfs_path *path,
				      struct page *page,
				      size_t pg_offset, u64 extent_offset,
				      struct btrfs_file_extent_item *item)
{
	int ret;
	struct extent_buffer *leaf = path->nodes[0];
	char *tmp;
	size_t max_size;
	unsigned long inline_size;
	unsigned long ptr;
	int compress_type;

	WARN_ON(pg_offset != 0);
	compress_type = btrfs_file_extent_compression(leaf, item);
	max_size = btrfs_file_extent_ram_bytes(leaf, item);
	inline_size = btrfs_file_extent_inline_item_len(leaf,
					btrfs_item_nr(path->slots[0]));
	tmp = kmalloc(inline_size, GFP_NOFS);
	if (!tmp)
		return -ENOMEM;
	ptr = btrfs_file_extent_inline_start(item);

	read_extent_buffer(leaf, tmp, ptr, inline_size);

	max_size = min_t(unsigned long, PAGE_SIZE, max_size);
	ret = btrfs_decompress(compress_type, tmp, page,
			       extent_offset, inline_size, max_size);

	/*
	 * decompression code contains a memset to fill in any space between the end
	 * of the uncompressed data and the end of max_size in case the decompressed
	 * data ends up shorter than ram_bytes.  That doesn't cover the hole between
	 * the end of an inline extent and the beginning of the next block, so we
	 * cover that region here.
	 */

	if (max_size + pg_offset < PAGE_SIZE) {
		char *map = kmap(page);
		memset(map + pg_offset + max_size, 0, PAGE_SIZE - max_size - pg_offset);
		kunmap(page);
	}
	kfree(tmp);
	return ret;
}

/**
 * btrfs_get_extent - Lookup the first extent overlapping a range in a file.
 * @inode:	file to search in
 * @page:	page to read extent data into if the extent is inline
 * @pg_offset:	offset into @page to copy to
 * @start:	file offset
 * @len:	length of range starting at @start
 *
 * This returns the first &struct extent_map which overlaps with the given
 * range, reading it from the B-tree and caching it if necessary. Note that
 * there may be more extents which overlap the given range after the returned
 * extent_map.
 *
 * If @page is not NULL and the extent is inline, this also reads the extent
 * data directly into the page and marks the extent up to date in the io_tree.
 *
 * Return: ERR_PTR on error, non-NULL extent_map on success.
 */
struct extent_map *btrfs_get_extent(struct btrfs_inode *inode,
				    struct page *page, size_t pg_offset,
				    u64 start, u64 len)
{
	struct btrfs_fs_info *fs_info = inode->root->fs_info;
	int ret;
	int err = 0;
	u64 extent_start = 0;
	u64 extent_end = 0;
	u64 objectid = btrfs_ino(inode);
	int extent_type = -1;
	struct btrfs_path *path = NULL;
	struct btrfs_root *root = inode->root;
	struct btrfs_file_extent_item *item;
	struct extent_buffer *leaf;
	struct btrfs_key found_key;
	struct extent_map *em = NULL;
	struct extent_map_tree *em_tree = &inode->extent_tree;
	struct extent_io_tree *io_tree = &inode->io_tree;

	read_lock(&em_tree->lock);
	em = lookup_extent_mapping(em_tree, start, len);
	read_unlock(&em_tree->lock);

	if (em) {
		if (em->start > start || em->start + em->len <= start)
			free_extent_map(em);
		else if (em->block_start == EXTENT_MAP_INLINE && page)
			free_extent_map(em);
		else
			goto out;
	}
	em = alloc_extent_map();
	if (!em) {
		err = -ENOMEM;
		goto out;
	}
	em->start = EXTENT_MAP_HOLE;
	em->orig_start = EXTENT_MAP_HOLE;
	em->len = (u64)-1;
	em->block_len = (u64)-1;

	path = btrfs_alloc_path();
	if (!path) {
		err = -ENOMEM;
		goto out;
	}

	/* Chances are we'll be called again, so go ahead and do readahead */
	path->reada = READA_FORWARD;

	/*
	 * Unless we're going to uncompress the inline extent, no sleep would
	 * happen.
	 */
	path->leave_spinning = 1;

	ret = btrfs_lookup_file_extent(NULL, root, path, objectid, start, 0);
	if (ret < 0) {
		err = ret;
		goto out;
	} else if (ret > 0) {
		if (path->slots[0] == 0)
			goto not_found;
		path->slots[0]--;
	}

	leaf = path->nodes[0];
	item = btrfs_item_ptr(leaf, path->slots[0],
			      struct btrfs_file_extent_item);
	btrfs_item_key_to_cpu(leaf, &found_key, path->slots[0]);
	if (found_key.objectid != objectid ||
	    found_key.type != BTRFS_EXTENT_DATA_KEY) {
		/*
		 * If we backup past the first extent we want to move forward
		 * and see if there is an extent in front of us, otherwise we'll
		 * say there is a hole for our whole search range which can
		 * cause problems.
		 */
		extent_end = start;
		goto next;
	}

	extent_type = btrfs_file_extent_type(leaf, item);
	extent_start = found_key.offset;
	if (extent_type == BTRFS_FILE_EXTENT_REG ||
	    extent_type == BTRFS_FILE_EXTENT_PREALLOC) {
		/* Only regular file could have regular/prealloc extent */
		if (!S_ISREG(inode->vfs_inode.i_mode)) {
			ret = -EUCLEAN;
			btrfs_crit(fs_info,
		"regular/prealloc extent found for non-regular inode %llu",
				   btrfs_ino(inode));
			goto out;
		}
		extent_end = extent_start +
		       btrfs_file_extent_num_bytes(leaf, item);

		trace_btrfs_get_extent_show_fi_regular(inode, leaf, item,
						       extent_start);
	} else if (extent_type == BTRFS_FILE_EXTENT_INLINE) {
		size_t size;

		size = btrfs_file_extent_ram_bytes(leaf, item);
		extent_end = ALIGN(extent_start + size,
				   fs_info->sectorsize);

		trace_btrfs_get_extent_show_fi_inline(inode, leaf, item,
						      path->slots[0],
						      extent_start);
	}
next:
	if (start >= extent_end) {
		path->slots[0]++;
		if (path->slots[0] >= btrfs_header_nritems(leaf)) {
			ret = btrfs_next_leaf(root, path);
			if (ret < 0) {
				err = ret;
				goto out;
			} else if (ret > 0) {
				goto not_found;
			}
			leaf = path->nodes[0];
		}
		btrfs_item_key_to_cpu(leaf, &found_key, path->slots[0]);
		if (found_key.objectid != objectid ||
		    found_key.type != BTRFS_EXTENT_DATA_KEY)
			goto not_found;
		if (start + len <= found_key.offset)
			goto not_found;
		if (start > found_key.offset)
			goto next;

		/* New extent overlaps with existing one */
		em->start = start;
		em->orig_start = start;
		em->len = found_key.offset - start;
		em->block_start = EXTENT_MAP_HOLE;
		goto insert;
	}

	btrfs_extent_item_to_extent_map(inode, path, item, !page, em);

	if (extent_type == BTRFS_FILE_EXTENT_REG ||
	    extent_type == BTRFS_FILE_EXTENT_PREALLOC) {
		goto insert;
	} else if (extent_type == BTRFS_FILE_EXTENT_INLINE) {
		unsigned long ptr;
		char *map;
		size_t size;
		size_t extent_offset;
		size_t copy_size;

		if (!page)
			goto out;

		size = btrfs_file_extent_ram_bytes(leaf, item);
		extent_offset = page_offset(page) + pg_offset - extent_start;
		copy_size = min_t(u64, PAGE_SIZE - pg_offset,
				  size - extent_offset);
		em->start = extent_start + extent_offset;
		em->len = ALIGN(copy_size, fs_info->sectorsize);
		em->orig_block_len = em->len;
		em->orig_start = em->start;
		ptr = btrfs_file_extent_inline_start(item) + extent_offset;

		btrfs_set_path_blocking(path);
		if (!PageUptodate(page)) {
			if (btrfs_file_extent_compression(leaf, item) !=
			    BTRFS_COMPRESS_NONE) {
				ret = uncompress_inline(path, page, pg_offset,
							extent_offset, item);
				if (ret) {
					err = ret;
					goto out;
				}
			} else {
				map = kmap(page);
				read_extent_buffer(leaf, map + pg_offset, ptr,
						   copy_size);
				if (pg_offset + copy_size < PAGE_SIZE) {
					memset(map + pg_offset + copy_size, 0,
					       PAGE_SIZE - pg_offset -
					       copy_size);
				}
				kunmap(page);
			}
			flush_dcache_page(page);
		}
		set_extent_uptodate(io_tree, em->start,
				    extent_map_end(em) - 1, NULL, GFP_NOFS);
		goto insert;
	}
not_found:
	em->start = start;
	em->orig_start = start;
	em->len = len;
	em->block_start = EXTENT_MAP_HOLE;
insert:
	btrfs_release_path(path);
	if (em->start > start || extent_map_end(em) <= start) {
		btrfs_err(fs_info,
			  "bad extent! em: [%llu %llu] passed [%llu %llu]",
			  em->start, em->len, start, len);
		err = -EIO;
		goto out;
	}

	err = 0;
	write_lock(&em_tree->lock);
	err = btrfs_add_extent_mapping(fs_info, em_tree, &em, start, len);
	write_unlock(&em_tree->lock);
out:
	btrfs_free_path(path);

	trace_btrfs_get_extent(root, inode, em);

	if (err) {
		free_extent_map(em);
		return ERR_PTR(err);
	}
	BUG_ON(!em); /* Error is always set */
	return em;
}

struct extent_map *btrfs_get_extent_fiemap(struct btrfs_inode *inode,
					   u64 start, u64 len)
{
	struct extent_map *em;
	struct extent_map *hole_em = NULL;
	u64 delalloc_start = start;
	u64 end;
	u64 delalloc_len;
	u64 delalloc_end;
	int err = 0;

	em = btrfs_get_extent(inode, NULL, 0, start, len);
	if (IS_ERR(em))
		return em;
	/*
	 * If our em maps to:
	 * - a hole or
	 * - a pre-alloc extent,
	 * there might actually be delalloc bytes behind it.
	 */
	if (em->block_start != EXTENT_MAP_HOLE &&
	    !test_bit(EXTENT_FLAG_PREALLOC, &em->flags))
		return em;
	else
		hole_em = em;

	/* check to see if we've wrapped (len == -1 or similar) */
	end = start + len;
	if (end < start)
		end = (u64)-1;
	else
		end -= 1;

	em = NULL;

	/* ok, we didn't find anything, lets look for delalloc */
	delalloc_len = count_range_bits(&inode->io_tree, &delalloc_start,
				 end, len, EXTENT_DELALLOC, 1);
	delalloc_end = delalloc_start + delalloc_len;
	if (delalloc_end < delalloc_start)
		delalloc_end = (u64)-1;

	/*
	 * We didn't find anything useful, return the original results from
	 * get_extent()
	 */
	if (delalloc_start > end || delalloc_end <= start) {
		em = hole_em;
		hole_em = NULL;
		goto out;
	}

	/*
	 * Adjust the delalloc_start to make sure it doesn't go backwards from
	 * the start they passed in
	 */
	delalloc_start = max(start, delalloc_start);
	delalloc_len = delalloc_end - delalloc_start;

	if (delalloc_len > 0) {
		u64 hole_start;
		u64 hole_len;
		const u64 hole_end = extent_map_end(hole_em);

		em = alloc_extent_map();
		if (!em) {
			err = -ENOMEM;
			goto out;
		}

		ASSERT(hole_em);
		/*
		 * When btrfs_get_extent can't find anything it returns one
		 * huge hole
		 *
		 * Make sure what it found really fits our range, and adjust to
		 * make sure it is based on the start from the caller
		 */
		if (hole_end <= start || hole_em->start > end) {
		       free_extent_map(hole_em);
		       hole_em = NULL;
		} else {
		       hole_start = max(hole_em->start, start);
		       hole_len = hole_end - hole_start;
		}

		if (hole_em && delalloc_start > hole_start) {
			/*
			 * Our hole starts before our delalloc, so we have to
			 * return just the parts of the hole that go until the
			 * delalloc starts
			 */
			em->len = min(hole_len, delalloc_start - hole_start);
			em->start = hole_start;
			em->orig_start = hole_start;
			/*
			 * Don't adjust block start at all, it is fixed at
			 * EXTENT_MAP_HOLE
			 */
			em->block_start = hole_em->block_start;
			em->block_len = hole_len;
			if (test_bit(EXTENT_FLAG_PREALLOC, &hole_em->flags))
				set_bit(EXTENT_FLAG_PREALLOC, &em->flags);
		} else {
			/*
			 * Hole is out of passed range or it starts after
			 * delalloc range
			 */
			em->start = delalloc_start;
			em->len = delalloc_len;
			em->orig_start = delalloc_start;
			em->block_start = EXTENT_MAP_DELALLOC;
			em->block_len = delalloc_len;
		}
	} else {
		return hole_em;
	}
out:

	free_extent_map(hole_em);
	if (err) {
		free_extent_map(em);
		return ERR_PTR(err);
	}
	return em;
}

static struct extent_map *btrfs_create_dio_extent(struct inode *inode,
						  const u64 start,
						  const u64 len,
						  const u64 orig_start,
						  const u64 block_start,
						  const u64 block_len,
						  const u64 orig_block_len,
						  const u64 ram_bytes,
						  const int type)
{
	struct extent_map *em = NULL;
	int ret;

	if (type != BTRFS_ORDERED_NOCOW) {
		em = create_io_em(inode, start, len, orig_start,
				  block_start, block_len, orig_block_len,
				  ram_bytes,
				  BTRFS_COMPRESS_NONE, /* compress_type */
				  type);
		if (IS_ERR(em))
			goto out;
	}
	ret = btrfs_add_ordered_extent_dio(inode, start, block_start,
					   len, block_len, type);
	if (ret) {
		if (em) {
			free_extent_map(em);
			btrfs_drop_extent_cache(BTRFS_I(inode), start,
						start + len - 1, 0);
		}
		em = ERR_PTR(ret);
	}
 out:

	return em;
}

static struct extent_map *btrfs_new_extent_direct(struct inode *inode,
						  u64 start, u64 len)
{
	struct btrfs_fs_info *fs_info = btrfs_sb(inode->i_sb);
	struct btrfs_root *root = BTRFS_I(inode)->root;
	struct extent_map *em;
	struct btrfs_key ins;
	u64 alloc_hint;
	int ret;

	alloc_hint = get_extent_allocation_hint(inode, start, len);
	ret = btrfs_reserve_extent(root, len, len, fs_info->sectorsize,
				   0, alloc_hint, &ins, 1, 1);
	if (ret)
		return ERR_PTR(ret);

	em = btrfs_create_dio_extent(inode, start, ins.offset, start,
				     ins.objectid, ins.offset, ins.offset,
				     ins.offset, BTRFS_ORDERED_REGULAR);
	btrfs_dec_block_group_reservations(fs_info, ins.objectid);
	if (IS_ERR(em))
		btrfs_free_reserved_extent(fs_info, ins.objectid,
					   ins.offset, 1);

	return em;
}

/*
 * returns 1 when the nocow is safe, < 1 on error, 0 if the
 * block must be cow'd
 */
noinline int can_nocow_extent(struct inode *inode, u64 offset, u64 *len,
			      u64 *orig_start, u64 *orig_block_len,
			      u64 *ram_bytes)
{
	struct btrfs_fs_info *fs_info = btrfs_sb(inode->i_sb);
	struct btrfs_path *path;
	int ret;
	struct extent_buffer *leaf;
	struct btrfs_root *root = BTRFS_I(inode)->root;
	struct extent_io_tree *io_tree = &BTRFS_I(inode)->io_tree;
	struct btrfs_file_extent_item *fi;
	struct btrfs_key key;
	u64 disk_bytenr;
	u64 backref_offset;
	u64 extent_end;
	u64 num_bytes;
	int slot;
	int found_type;
	bool nocow = (BTRFS_I(inode)->flags & BTRFS_INODE_NODATACOW);

	path = btrfs_alloc_path();
	if (!path)
		return -ENOMEM;

	ret = btrfs_lookup_file_extent(NULL, root, path,
			btrfs_ino(BTRFS_I(inode)), offset, 0);
	if (ret < 0)
		goto out;

	slot = path->slots[0];
	if (ret == 1) {
		if (slot == 0) {
			/* can't find the item, must cow */
			ret = 0;
			goto out;
		}
		slot--;
	}
	ret = 0;
	leaf = path->nodes[0];
	btrfs_item_key_to_cpu(leaf, &key, slot);
	if (key.objectid != btrfs_ino(BTRFS_I(inode)) ||
	    key.type != BTRFS_EXTENT_DATA_KEY) {
		/* not our file or wrong item type, must cow */
		goto out;
	}

	if (key.offset > offset) {
		/* Wrong offset, must cow */
		goto out;
	}

	fi = btrfs_item_ptr(leaf, slot, struct btrfs_file_extent_item);
	found_type = btrfs_file_extent_type(leaf, fi);
	if (found_type != BTRFS_FILE_EXTENT_REG &&
	    found_type != BTRFS_FILE_EXTENT_PREALLOC) {
		/* not a regular extent, must cow */
		goto out;
	}

	if (!nocow && found_type == BTRFS_FILE_EXTENT_REG)
		goto out;

	extent_end = key.offset + btrfs_file_extent_num_bytes(leaf, fi);
	if (extent_end <= offset)
		goto out;

	disk_bytenr = btrfs_file_extent_disk_bytenr(leaf, fi);
	if (disk_bytenr == 0)
		goto out;

	if (btrfs_file_extent_compression(leaf, fi) ||
	    btrfs_file_extent_encryption(leaf, fi) ||
	    btrfs_file_extent_other_encoding(leaf, fi))
		goto out;

	/*
	 * Do the same check as in btrfs_cross_ref_exist but without the
	 * unnecessary search.
	 */
	if (btrfs_file_extent_generation(leaf, fi) <=
	    btrfs_root_last_snapshot(&root->root_item))
		goto out;

	backref_offset = btrfs_file_extent_offset(leaf, fi);

	if (orig_start) {
		*orig_start = key.offset - backref_offset;
		*orig_block_len = btrfs_file_extent_disk_num_bytes(leaf, fi);
		*ram_bytes = btrfs_file_extent_ram_bytes(leaf, fi);
	}

	if (btrfs_extent_readonly(fs_info, disk_bytenr))
		goto out;

	num_bytes = min(offset + *len, extent_end) - offset;
	if (!nocow && found_type == BTRFS_FILE_EXTENT_PREALLOC) {
		u64 range_end;

		range_end = round_up(offset + num_bytes,
				     root->fs_info->sectorsize) - 1;
		ret = test_range_bit(io_tree, offset, range_end,
				     EXTENT_DELALLOC, 0, NULL);
		if (ret) {
			ret = -EAGAIN;
			goto out;
		}
	}

	btrfs_release_path(path);

	/*
	 * look for other files referencing this extent, if we
	 * find any we must cow
	 */

	ret = btrfs_cross_ref_exist(root, btrfs_ino(BTRFS_I(inode)),
				    key.offset - backref_offset, disk_bytenr);
	if (ret) {
		ret = 0;
		goto out;
	}

	/*
	 * adjust disk_bytenr and num_bytes to cover just the bytes
	 * in this extent we are about to write.  If there
	 * are any csums in that range we have to cow in order
	 * to keep the csums correct
	 */
	disk_bytenr += backref_offset;
	disk_bytenr += offset - key.offset;
	if (csum_exist_in_range(fs_info, disk_bytenr, num_bytes))
		goto out;
	/*
	 * all of the above have passed, it is safe to overwrite this extent
	 * without cow
	 */
	*len = num_bytes;
	ret = 1;
out:
	btrfs_free_path(path);
	return ret;
}

static int lock_extent_direct(struct inode *inode, u64 lockstart, u64 lockend,
			      struct extent_state **cached_state, int writing)
{
	struct btrfs_ordered_extent *ordered;
	int ret = 0;

	while (1) {
		lock_extent_bits(&BTRFS_I(inode)->io_tree, lockstart, lockend,
				 cached_state);
		/*
		 * We're concerned with the entire range that we're going to be
		 * doing DIO to, so we need to make sure there's no ordered
		 * extents in this range.
		 */
		ordered = btrfs_lookup_ordered_range(BTRFS_I(inode), lockstart,
						     lockend - lockstart + 1);

		/*
		 * We need to make sure there are no buffered pages in this
		 * range either, we could have raced between the invalidate in
		 * generic_file_direct_write and locking the extent.  The
		 * invalidate needs to happen so that reads after a write do not
		 * get stale data.
		 */
		if (!ordered &&
		    (!writing || !filemap_range_has_page(inode->i_mapping,
							 lockstart, lockend)))
			break;

		unlock_extent_cached(&BTRFS_I(inode)->io_tree, lockstart, lockend,
				     cached_state);

		if (ordered) {
			/*
			 * If we are doing a DIO read and the ordered extent we
			 * found is for a buffered write, we can not wait for it
			 * to complete and retry, because if we do so we can
			 * deadlock with concurrent buffered writes on page
			 * locks. This happens only if our DIO read covers more
			 * than one extent map, if at this point has already
			 * created an ordered extent for a previous extent map
			 * and locked its range in the inode's io tree, and a
			 * concurrent write against that previous extent map's
			 * range and this range started (we unlock the ranges
			 * in the io tree only when the bios complete and
			 * buffered writes always lock pages before attempting
			 * to lock range in the io tree).
			 */
			if (writing ||
			    test_bit(BTRFS_ORDERED_DIRECT, &ordered->flags))
				btrfs_start_ordered_extent(inode, ordered, 1);
			else
				ret = -ENOTBLK;
			btrfs_put_ordered_extent(ordered);
		} else {
			/*
			 * We could trigger writeback for this range (and wait
			 * for it to complete) and then invalidate the pages for
			 * this range (through invalidate_inode_pages2_range()),
			 * but that can lead us to a deadlock with a concurrent
			 * call to readpages() (a buffered read or a defrag call
			 * triggered a readahead) on a page lock due to an
			 * ordered dio extent we created before but did not have
			 * yet a corresponding bio submitted (whence it can not
			 * complete), which makes readpages() wait for that
			 * ordered extent to complete while holding a lock on
			 * that page.
			 */
			ret = -ENOTBLK;
		}

		if (ret)
			break;

		cond_resched();
	}

	return ret;
}

/* The callers of this must take lock_extent() */
static struct extent_map *create_io_em(struct inode *inode, u64 start, u64 len,
				       u64 orig_start, u64 block_start,
				       u64 block_len, u64 orig_block_len,
				       u64 ram_bytes, int compress_type,
				       int type)
{
	struct extent_map_tree *em_tree;
	struct extent_map *em;
	int ret;

	ASSERT(type == BTRFS_ORDERED_PREALLOC ||
	       type == BTRFS_ORDERED_COMPRESSED ||
	       type == BTRFS_ORDERED_NOCOW ||
	       type == BTRFS_ORDERED_REGULAR);

	em_tree = &BTRFS_I(inode)->extent_tree;
	em = alloc_extent_map();
	if (!em)
		return ERR_PTR(-ENOMEM);

	em->start = start;
	em->orig_start = orig_start;
	em->len = len;
	em->block_len = block_len;
	em->block_start = block_start;
	em->orig_block_len = orig_block_len;
	em->ram_bytes = ram_bytes;
	em->generation = -1;
	set_bit(EXTENT_FLAG_PINNED, &em->flags);
	if (type == BTRFS_ORDERED_PREALLOC) {
		set_bit(EXTENT_FLAG_FILLING, &em->flags);
	} else if (type == BTRFS_ORDERED_COMPRESSED) {
		set_bit(EXTENT_FLAG_COMPRESSED, &em->flags);
		em->compress_type = compress_type;
	}

	do {
		btrfs_drop_extent_cache(BTRFS_I(inode), em->start,
				em->start + em->len - 1, 0);
		write_lock(&em_tree->lock);
		ret = add_extent_mapping(em_tree, em, 1);
		write_unlock(&em_tree->lock);
		/*
		 * The caller has taken lock_extent(), who could race with us
		 * to add em?
		 */
	} while (ret == -EEXIST);

	if (ret) {
		free_extent_map(em);
		return ERR_PTR(ret);
	}

	/* em got 2 refs now, callers needs to do free_extent_map once. */
	return em;
}


static int btrfs_get_blocks_direct_read(struct extent_map *em,
					struct buffer_head *bh_result,
					struct inode *inode,
					u64 start, u64 len)
{
	struct btrfs_fs_info *fs_info = btrfs_sb(inode->i_sb);

	if (em->block_start == EXTENT_MAP_HOLE ||
			test_bit(EXTENT_FLAG_PREALLOC, &em->flags))
		return -ENOENT;

	len = min(len, em->len - (start - em->start));

	bh_result->b_blocknr = (em->block_start + (start - em->start)) >>
		inode->i_blkbits;
	bh_result->b_size = len;
	bh_result->b_bdev = fs_info->fs_devices->latest_bdev;
	set_buffer_mapped(bh_result);

	return 0;
}

static int btrfs_get_blocks_direct_write(struct extent_map **map,
					 struct buffer_head *bh_result,
					 struct inode *inode,
					 struct btrfs_dio_data *dio_data,
					 u64 start, u64 len)
{
	struct btrfs_fs_info *fs_info = btrfs_sb(inode->i_sb);
	struct extent_map *em = *map;
	int ret = 0;

	/*
	 * We don't allocate a new extent in the following cases
	 *
	 * 1) The inode is marked as NODATACOW. In this case we'll just use the
	 * existing extent.
	 * 2) The extent is marked as PREALLOC. We're good to go here and can
	 * just use the extent.
	 *
	 */
	if (test_bit(EXTENT_FLAG_PREALLOC, &em->flags) ||
	    ((BTRFS_I(inode)->flags & BTRFS_INODE_NODATACOW) &&
	     em->block_start != EXTENT_MAP_HOLE)) {
		int type;
		u64 block_start, orig_start, orig_block_len, ram_bytes;

		if (test_bit(EXTENT_FLAG_PREALLOC, &em->flags))
			type = BTRFS_ORDERED_PREALLOC;
		else
			type = BTRFS_ORDERED_NOCOW;
		len = min(len, em->len - (start - em->start));
		block_start = em->block_start + (start - em->start);

		if (can_nocow_extent(inode, start, &len, &orig_start,
				     &orig_block_len, &ram_bytes) == 1 &&
		    btrfs_inc_nocow_writers(fs_info, block_start)) {
			struct extent_map *em2;

			em2 = btrfs_create_dio_extent(inode, start, len,
						      orig_start, block_start,
						      len, orig_block_len,
						      ram_bytes, type);
			btrfs_dec_nocow_writers(fs_info, block_start);
			if (type == BTRFS_ORDERED_PREALLOC) {
				free_extent_map(em);
				*map = em = em2;
			}

			if (em2 && IS_ERR(em2)) {
				ret = PTR_ERR(em2);
				goto out;
			}
			/*
			 * For inode marked NODATACOW or extent marked PREALLOC,
			 * use the existing or preallocated extent, so does not
			 * need to adjust btrfs_space_info's bytes_may_use.
			 */
			btrfs_free_reserved_data_space_noquota(inode, start,
							       len);
			goto skip_cow;
		}
	}

	/* this will cow the extent */
	len = bh_result->b_size;
	free_extent_map(em);
	*map = em = btrfs_new_extent_direct(inode, start, len);
	if (IS_ERR(em)) {
		ret = PTR_ERR(em);
		goto out;
	}

	len = min(len, em->len - (start - em->start));

skip_cow:
	bh_result->b_blocknr = (em->block_start + (start - em->start)) >>
		inode->i_blkbits;
	bh_result->b_size = len;
	bh_result->b_bdev = fs_info->fs_devices->latest_bdev;
	set_buffer_mapped(bh_result);

	if (!test_bit(EXTENT_FLAG_PREALLOC, &em->flags))
		set_buffer_new(bh_result);

	/*
	 * Need to update the i_size under the extent lock so buffered
	 * readers will get the updated i_size when we unlock.
	 */
	if (!dio_data->overwrite && start + len > i_size_read(inode))
		i_size_write(inode, start + len);

	WARN_ON(dio_data->reserve < len);
	dio_data->reserve -= len;
	dio_data->unsubmitted_oe_range_end = start + len;
	current->journal_info = dio_data;
out:
	return ret;
}

static int btrfs_get_blocks_direct(struct inode *inode, sector_t iblock,
				   struct buffer_head *bh_result, int create)
{
	struct btrfs_fs_info *fs_info = btrfs_sb(inode->i_sb);
	struct extent_map *em;
	struct extent_state *cached_state = NULL;
	struct btrfs_dio_data *dio_data = NULL;
	u64 start = iblock << inode->i_blkbits;
	u64 lockstart, lockend;
	u64 len = bh_result->b_size;
	int ret = 0;

	if (!create)
		len = min_t(u64, len, fs_info->sectorsize);

	lockstart = start;
	lockend = start + len - 1;

	if (current->journal_info) {
		/*
		 * Need to pull our outstanding extents and set journal_info to NULL so
		 * that anything that needs to check if there's a transaction doesn't get
		 * confused.
		 */
		dio_data = current->journal_info;
		current->journal_info = NULL;
	}

	/*
	 * If this errors out it's because we couldn't invalidate pagecache for
	 * this range and we need to fallback to buffered.
	 */
	if (lock_extent_direct(inode, lockstart, lockend, &cached_state,
			       create)) {
		ret = -ENOTBLK;
		goto err;
	}

	em = btrfs_get_extent(BTRFS_I(inode), NULL, 0, start, len);
	if (IS_ERR(em)) {
		ret = PTR_ERR(em);
		goto unlock_err;
	}

	/*
	 * Ok for INLINE and COMPRESSED extents we need to fallback on buffered
	 * io.  INLINE is special, and we could probably kludge it in here, but
	 * it's still buffered so for safety lets just fall back to the generic
	 * buffered path.
	 *
	 * For COMPRESSED we _have_ to read the entire extent in so we can
	 * decompress it, so there will be buffering required no matter what we
	 * do, so go ahead and fallback to buffered.
	 *
	 * We return -ENOTBLK because that's what makes DIO go ahead and go back
	 * to buffered IO.  Don't blame me, this is the price we pay for using
	 * the generic code.
	 */
	if (test_bit(EXTENT_FLAG_COMPRESSED, &em->flags) ||
	    em->block_start == EXTENT_MAP_INLINE) {
		free_extent_map(em);
		ret = -ENOTBLK;
		goto unlock_err;
	}

	if (create) {
		ret = btrfs_get_blocks_direct_write(&em, bh_result, inode,
						    dio_data, start, len);
		if (ret < 0)
			goto unlock_err;

		unlock_extent_cached(&BTRFS_I(inode)->io_tree, lockstart,
				     lockend, &cached_state);
	} else {
		ret = btrfs_get_blocks_direct_read(em, bh_result, inode,
						   start, len);
		/* Can be negative only if we read from a hole */
		if (ret < 0) {
			ret = 0;
			free_extent_map(em);
			goto unlock_err;
		}
		/*
		 * We need to unlock only the end area that we aren't using.
		 * The rest is going to be unlocked by the endio routine.
		 */
		lockstart = start + bh_result->b_size;
		if (lockstart < lockend) {
			unlock_extent_cached(&BTRFS_I(inode)->io_tree,
					     lockstart, lockend, &cached_state);
		} else {
			free_extent_state(cached_state);
		}
	}

	free_extent_map(em);

	return 0;

unlock_err:
	unlock_extent_cached(&BTRFS_I(inode)->io_tree, lockstart, lockend,
			     &cached_state);
err:
	if (dio_data)
		current->journal_info = dio_data;
	return ret;
}

static inline blk_status_t submit_dio_repair_bio(struct inode *inode,
						 struct bio *bio,
						 int mirror_num)
{
	struct btrfs_fs_info *fs_info = btrfs_sb(inode->i_sb);
	blk_status_t ret;

	BUG_ON(bio_op(bio) == REQ_OP_WRITE);

	ret = btrfs_bio_wq_end_io(fs_info, bio, BTRFS_WQ_ENDIO_DIO_REPAIR);
	if (ret)
		return ret;

	ret = btrfs_map_bio(fs_info, bio, mirror_num);

	return ret;
}

static int btrfs_check_dio_repairable(struct inode *inode,
				      struct bio *failed_bio,
				      struct io_failure_record *failrec,
				      int failed_mirror)
{
	struct btrfs_fs_info *fs_info = btrfs_sb(inode->i_sb);
	int num_copies;

	num_copies = btrfs_num_copies(fs_info, failrec->logical, failrec->len);
	if (num_copies == 1) {
		/*
		 * we only have a single copy of the data, so don't bother with
		 * all the retry and error correction code that follows. no
		 * matter what the error is, it is very likely to persist.
		 */
		btrfs_debug(fs_info,
			"Check DIO Repairable: cannot repair, num_copies=%d, next_mirror %d, failed_mirror %d",
			num_copies, failrec->this_mirror, failed_mirror);
		return 0;
	}

	failrec->failed_mirror = failed_mirror;
	failrec->this_mirror++;
	if (failrec->this_mirror == failed_mirror)
		failrec->this_mirror++;

	if (failrec->this_mirror > num_copies) {
		btrfs_debug(fs_info,
			"Check DIO Repairable: (fail) num_copies=%d, next_mirror %d, failed_mirror %d",
			num_copies, failrec->this_mirror, failed_mirror);
		return 0;
	}

	return 1;
}

static blk_status_t dio_read_error(struct inode *inode, struct bio *failed_bio,
				   struct page *page, unsigned int pgoff,
				   u64 start, u64 end, int failed_mirror,
				   bio_end_io_t *repair_endio, void *repair_arg)
{
	struct io_failure_record *failrec;
	struct extent_io_tree *io_tree = &BTRFS_I(inode)->io_tree;
	struct extent_io_tree *failure_tree = &BTRFS_I(inode)->io_failure_tree;
	struct bio *bio;
	int isector;
	unsigned int read_mode = 0;
	int segs;
	int ret;
	blk_status_t status;
	struct bio_vec bvec;

	BUG_ON(bio_op(failed_bio) == REQ_OP_WRITE);

	ret = btrfs_get_io_failure_record(inode, start, end, &failrec);
	if (ret)
		return errno_to_blk_status(ret);

	ret = btrfs_check_dio_repairable(inode, failed_bio, failrec,
					 failed_mirror);
	if (!ret) {
		free_io_failure(failure_tree, io_tree, failrec);
		return BLK_STS_IOERR;
	}

	segs = bio_segments(failed_bio);
	bio_get_first_bvec(failed_bio, &bvec);
	if (segs > 1 ||
	    (bvec.bv_len > btrfs_inode_sectorsize(inode)))
		read_mode |= REQ_FAILFAST_DEV;

	isector = start - btrfs_io_bio(failed_bio)->logical;
	isector >>= inode->i_sb->s_blocksize_bits;
	bio = btrfs_create_repair_bio(inode, failed_bio, failrec, page,
				pgoff, isector, repair_endio, repair_arg);
	bio->bi_opf = REQ_OP_READ | read_mode;

	btrfs_debug(BTRFS_I(inode)->root->fs_info,
		    "repair DIO read error: submitting new dio read[%#x] to this_mirror=%d, in_validation=%d",
		    read_mode, failrec->this_mirror, failrec->in_validation);

	status = submit_dio_repair_bio(inode, bio, failrec->this_mirror);
	if (status) {
		free_io_failure(failure_tree, io_tree, failrec);
		bio_put(bio);
	}

	return status;
}

struct btrfs_retry_complete {
	struct completion done;
	struct inode *inode;
	u64 start;
	int uptodate;
};

static void btrfs_retry_endio_nocsum(struct bio *bio)
{
	struct btrfs_retry_complete *done = bio->bi_private;
	struct inode *inode = done->inode;
	struct bio_vec *bvec;
	struct extent_io_tree *io_tree, *failure_tree;
	struct bvec_iter_all iter_all;

	if (bio->bi_status)
		goto end;

	ASSERT(bio->bi_vcnt == 1);
	io_tree = &BTRFS_I(inode)->io_tree;
	failure_tree = &BTRFS_I(inode)->io_failure_tree;
	ASSERT(bio_first_bvec_all(bio)->bv_len == btrfs_inode_sectorsize(inode));

	done->uptodate = 1;
	ASSERT(!bio_flagged(bio, BIO_CLONED));
	bio_for_each_segment_all(bvec, bio, iter_all)
		clean_io_failure(BTRFS_I(inode)->root->fs_info, failure_tree,
				 io_tree, done->start, bvec->bv_page,
				 btrfs_ino(BTRFS_I(inode)), 0);
end:
	complete(&done->done);
	bio_put(bio);
}

static blk_status_t __btrfs_correct_data_nocsum(struct inode *inode,
						struct btrfs_io_bio *io_bio)
{
	struct btrfs_fs_info *fs_info;
	struct bio_vec bvec;
	struct bvec_iter iter;
	struct btrfs_retry_complete done;
	u64 start;
	unsigned int pgoff;
	u32 sectorsize;
	int nr_sectors;
	blk_status_t ret;
	blk_status_t err = BLK_STS_OK;

	fs_info = BTRFS_I(inode)->root->fs_info;
	sectorsize = fs_info->sectorsize;

	start = io_bio->logical;
	done.inode = inode;
	io_bio->bio.bi_iter = io_bio->iter;

	bio_for_each_segment(bvec, &io_bio->bio, iter) {
		nr_sectors = BTRFS_BYTES_TO_BLKS(fs_info, bvec.bv_len);
		pgoff = bvec.bv_offset;

next_block_or_try_again:
		done.uptodate = 0;
		done.start = start;
		init_completion(&done.done);

		ret = dio_read_error(inode, &io_bio->bio, bvec.bv_page,
				pgoff, start, start + sectorsize - 1,
				io_bio->mirror_num,
				btrfs_retry_endio_nocsum, &done);
		if (ret) {
			err = ret;
			goto next;
		}

		wait_for_completion_io(&done.done);

		if (!done.uptodate) {
			/* We might have another mirror, so try again */
			goto next_block_or_try_again;
		}

next:
		start += sectorsize;

		nr_sectors--;
		if (nr_sectors) {
			pgoff += sectorsize;
			ASSERT(pgoff < PAGE_SIZE);
			goto next_block_or_try_again;
		}
	}

	return err;
}

static void btrfs_retry_endio(struct bio *bio)
{
	struct btrfs_retry_complete *done = bio->bi_private;
	struct btrfs_io_bio *io_bio = btrfs_io_bio(bio);
	struct extent_io_tree *io_tree, *failure_tree;
	struct inode *inode = done->inode;
	struct bio_vec *bvec;
	int uptodate;
	int ret;
	int i = 0;
	struct bvec_iter_all iter_all;

	if (bio->bi_status)
		goto end;

	uptodate = 1;

	ASSERT(bio->bi_vcnt == 1);
	ASSERT(bio_first_bvec_all(bio)->bv_len == btrfs_inode_sectorsize(done->inode));

	io_tree = &BTRFS_I(inode)->io_tree;
	failure_tree = &BTRFS_I(inode)->io_failure_tree;

	ASSERT(!bio_flagged(bio, BIO_CLONED));
	bio_for_each_segment_all(bvec, bio, iter_all) {
		ret = __readpage_endio_check(inode, io_bio, i, bvec->bv_page,
					     bvec->bv_offset, done->start,
					     bvec->bv_len);
		if (!ret)
			clean_io_failure(BTRFS_I(inode)->root->fs_info,
					 failure_tree, io_tree, done->start,
					 bvec->bv_page,
					 btrfs_ino(BTRFS_I(inode)),
					 bvec->bv_offset);
		else
			uptodate = 0;
		i++;
	}

	done->uptodate = uptodate;
end:
	complete(&done->done);
	bio_put(bio);
}

static blk_status_t __btrfs_subio_endio_read(struct inode *inode,
		struct btrfs_io_bio *io_bio, blk_status_t err)
{
	struct btrfs_fs_info *fs_info;
	struct bio_vec bvec;
	struct bvec_iter iter;
	struct btrfs_retry_complete done;
	u64 start;
	u64 offset = 0;
	u32 sectorsize;
	int nr_sectors;
	unsigned int pgoff;
	int csum_pos;
	bool uptodate = (err == 0);
	int ret;
	blk_status_t status;

	fs_info = BTRFS_I(inode)->root->fs_info;
	sectorsize = fs_info->sectorsize;

	err = BLK_STS_OK;
	start = io_bio->logical;
	done.inode = inode;
	io_bio->bio.bi_iter = io_bio->iter;

	bio_for_each_segment(bvec, &io_bio->bio, iter) {
		nr_sectors = BTRFS_BYTES_TO_BLKS(fs_info, bvec.bv_len);

		pgoff = bvec.bv_offset;
next_block:
		if (uptodate) {
			csum_pos = BTRFS_BYTES_TO_BLKS(fs_info, offset);
			ret = __readpage_endio_check(inode, io_bio, csum_pos,
					bvec.bv_page, pgoff, start, sectorsize);
			if (likely(!ret))
				goto next;
		}
try_again:
		done.uptodate = 0;
		done.start = start;
		init_completion(&done.done);

		status = dio_read_error(inode, &io_bio->bio, bvec.bv_page,
					pgoff, start, start + sectorsize - 1,
					io_bio->mirror_num, btrfs_retry_endio,
					&done);
		if (status) {
			err = status;
			goto next;
		}

		wait_for_completion_io(&done.done);

		if (!done.uptodate) {
			/* We might have another mirror, so try again */
			goto try_again;
		}
next:
		offset += sectorsize;
		start += sectorsize;

		ASSERT(nr_sectors);

		nr_sectors--;
		if (nr_sectors) {
			pgoff += sectorsize;
			ASSERT(pgoff < PAGE_SIZE);
			goto next_block;
		}
	}

	return err;
}

static blk_status_t btrfs_subio_endio_read(struct inode *inode,
		struct btrfs_io_bio *io_bio, blk_status_t err)
{
	bool skip_csum = BTRFS_I(inode)->flags & BTRFS_INODE_NODATASUM;

	if (skip_csum) {
		if (unlikely(err))
			return __btrfs_correct_data_nocsum(inode, io_bio);
		else
			return BLK_STS_OK;
	} else {
		return __btrfs_subio_endio_read(inode, io_bio, err);
	}
}

static void btrfs_endio_direct_read(struct bio *bio)
{
	struct btrfs_dio_private *dip = bio->bi_private;
	struct inode *inode = dip->inode;
	struct bio *dio_bio;
	struct btrfs_io_bio *io_bio = btrfs_io_bio(bio);
	blk_status_t err = bio->bi_status;

	if (dip->flags & BTRFS_DIO_ORIG_BIO_SUBMITTED)
		err = btrfs_subio_endio_read(inode, io_bio, err);

	unlock_extent(&BTRFS_I(inode)->io_tree, dip->logical_offset,
		      dip->logical_offset + dip->bytes - 1);
	dio_bio = dip->dio_bio;

	kfree(dip);

	dio_bio->bi_status = err;
	dio_end_io(dio_bio);
	btrfs_io_bio_free_csum(io_bio);
	bio_put(bio);
}

static void __endio_write_update_ordered(struct inode *inode,
					 const u64 offset, const u64 bytes,
					 const bool uptodate)
{
	struct btrfs_fs_info *fs_info = btrfs_sb(inode->i_sb);
	struct btrfs_ordered_extent *ordered = NULL;
	struct btrfs_workqueue *wq;
	u64 ordered_offset = offset;
	u64 ordered_bytes = bytes;
	u64 last_offset;

	if (btrfs_is_free_space_inode(BTRFS_I(inode)))
		wq = fs_info->endio_freespace_worker;
	else
		wq = fs_info->endio_write_workers;

	while (ordered_offset < offset + bytes) {
		last_offset = ordered_offset;
		if (btrfs_dec_test_first_ordered_pending(inode, &ordered,
							   &ordered_offset,
							   ordered_bytes,
							   uptodate)) {
			btrfs_init_work(&ordered->work, finish_ordered_fn, NULL,
					NULL);
			btrfs_queue_work(wq, &ordered->work);
		}
		/*
		 * If btrfs_dec_test_ordered_pending does not find any ordered
		 * extent in the range, we can exit.
		 */
		if (ordered_offset == last_offset)
			return;
		/*
		 * Our bio might span multiple ordered extents. In this case
		 * we keep going until we have accounted the whole dio.
		 */
		if (ordered_offset < offset + bytes) {
			ordered_bytes = offset + bytes - ordered_offset;
			ordered = NULL;
		}
	}
}

static void btrfs_endio_direct_write(struct bio *bio)
{
	struct btrfs_dio_private *dip = bio->bi_private;
	struct bio *dio_bio = dip->dio_bio;

	__endio_write_update_ordered(dip->inode, dip->logical_offset,
				     dip->bytes, !bio->bi_status);

	kfree(dip);

	dio_bio->bi_status = bio->bi_status;
	dio_end_io(dio_bio);
	bio_put(bio);
}

static blk_status_t btrfs_submit_bio_start_direct_io(void *private_data,
				    struct bio *bio, u64 offset)
{
	struct inode *inode = private_data;
	blk_status_t ret;
	ret = btrfs_csum_one_bio(inode, bio, offset, 1);
	BUG_ON(ret); /* -ENOMEM */
	return 0;
}

static void btrfs_end_dio_bio(struct bio *bio)
{
	struct btrfs_dio_private *dip = bio->bi_private;
	blk_status_t err = bio->bi_status;

	if (err)
		btrfs_warn(BTRFS_I(dip->inode)->root->fs_info,
			   "direct IO failed ino %llu rw %d,%u sector %#Lx len %u err no %d",
			   btrfs_ino(BTRFS_I(dip->inode)), bio_op(bio),
			   bio->bi_opf,
			   (unsigned long long)bio->bi_iter.bi_sector,
			   bio->bi_iter.bi_size, err);

	if (dip->subio_endio)
		err = dip->subio_endio(dip->inode, btrfs_io_bio(bio), err);

	if (err) {
		/*
		 * We want to perceive the errors flag being set before
		 * decrementing the reference count. We don't need a barrier
		 * since atomic operations with a return value are fully
		 * ordered as per atomic_t.txt
		 */
		dip->errors = 1;
	}

	/* if there are more bios still pending for this dio, just exit */
	if (!atomic_dec_and_test(&dip->pending_bios))
		goto out;

	if (dip->errors) {
		bio_io_error(dip->orig_bio);
	} else {
		dip->dio_bio->bi_status = BLK_STS_OK;
		bio_endio(dip->orig_bio);
	}
out:
	bio_put(bio);
}

static inline blk_status_t btrfs_lookup_and_bind_dio_csum(struct inode *inode,
						 struct btrfs_dio_private *dip,
						 struct bio *bio,
						 u64 file_offset)
{
	struct btrfs_io_bio *io_bio = btrfs_io_bio(bio);
	struct btrfs_io_bio *orig_io_bio = btrfs_io_bio(dip->orig_bio);
	u16 csum_size;
	blk_status_t ret;

	/*
	 * We load all the csum data we need when we submit
	 * the first bio to reduce the csum tree search and
	 * contention.
	 */
	if (dip->logical_offset == file_offset) {
		ret = btrfs_lookup_bio_sums(inode, dip->orig_bio, file_offset,
					    NULL);
		if (ret)
			return ret;
	}

	if (bio == dip->orig_bio)
		return 0;

	file_offset -= dip->logical_offset;
	file_offset >>= inode->i_sb->s_blocksize_bits;
	csum_size = btrfs_super_csum_size(btrfs_sb(inode->i_sb)->super_copy);
	io_bio->csum = orig_io_bio->csum + csum_size * file_offset;

	return 0;
}

static inline blk_status_t btrfs_submit_dio_bio(struct bio *bio,
		struct inode *inode, u64 file_offset, int async_submit)
{
	struct btrfs_fs_info *fs_info = btrfs_sb(inode->i_sb);
	struct btrfs_dio_private *dip = bio->bi_private;
	bool write = bio_op(bio) == REQ_OP_WRITE;
	blk_status_t ret;

	/* Check btrfs_submit_bio_hook() for rules about async submit. */
	if (async_submit)
		async_submit = !atomic_read(&BTRFS_I(inode)->sync_writers);

	if (!write) {
		ret = btrfs_bio_wq_end_io(fs_info, bio, BTRFS_WQ_ENDIO_DATA);
		if (ret)
			goto err;
	}

	if (BTRFS_I(inode)->flags & BTRFS_INODE_NODATASUM)
		goto map;

	if (write && async_submit) {
		ret = btrfs_wq_submit_bio(fs_info, bio, 0, 0,
					  file_offset, inode,
					  btrfs_submit_bio_start_direct_io);
		goto err;
	} else if (write) {
		/*
		 * If we aren't doing async submit, calculate the csum of the
		 * bio now.
		 */
		ret = btrfs_csum_one_bio(inode, bio, file_offset, 1);
		if (ret)
			goto err;
	} else {
		ret = btrfs_lookup_and_bind_dio_csum(inode, dip, bio,
						     file_offset);
		if (ret)
			goto err;
	}
map:
	ret = btrfs_map_bio(fs_info, bio, 0);
err:
	return ret;
}

static int btrfs_submit_direct_hook(struct btrfs_dio_private *dip)
{
	struct inode *inode = dip->inode;
	struct btrfs_fs_info *fs_info = btrfs_sb(inode->i_sb);
	struct bio *bio;
	struct bio *orig_bio = dip->orig_bio;
	u64 start_sector = orig_bio->bi_iter.bi_sector;
	u64 file_offset = dip->logical_offset;
	int async_submit = 0;
	u64 submit_len;
	int clone_offset = 0;
	int clone_len;
	int ret;
	blk_status_t status;
	struct btrfs_io_geometry geom;

	submit_len = orig_bio->bi_iter.bi_size;
	ret = btrfs_get_io_geometry(fs_info, btrfs_op(orig_bio),
				    start_sector << 9, submit_len, &geom);
	if (ret)
		return -EIO;

	if (geom.len >= submit_len) {
		bio = orig_bio;
		dip->flags |= BTRFS_DIO_ORIG_BIO_SUBMITTED;
		goto submit;
	}

	/* async crcs make it difficult to collect full stripe writes. */
	if (btrfs_data_alloc_profile(fs_info) & BTRFS_BLOCK_GROUP_RAID56_MASK)
		async_submit = 0;
	else
		async_submit = 1;

	/* bio split */
	ASSERT(geom.len <= INT_MAX);
	atomic_inc(&dip->pending_bios);
	do {
		clone_len = min_t(int, submit_len, geom.len);

		/*
		 * This will never fail as it's passing GPF_NOFS and
		 * the allocation is backed by btrfs_bioset.
		 */
		bio = btrfs_bio_clone_partial(orig_bio, clone_offset,
					      clone_len);
		bio->bi_private = dip;
		bio->bi_end_io = btrfs_end_dio_bio;
		btrfs_io_bio(bio)->logical = file_offset;

		ASSERT(submit_len >= clone_len);
		submit_len -= clone_len;
		if (submit_len == 0)
			break;

		/*
		 * Increase the count before we submit the bio so we know
		 * the end IO handler won't happen before we increase the
		 * count. Otherwise, the dip might get freed before we're
		 * done setting it up.
		 */
		atomic_inc(&dip->pending_bios);

		status = btrfs_submit_dio_bio(bio, inode, file_offset,
						async_submit);
		if (status) {
			bio_put(bio);
			atomic_dec(&dip->pending_bios);
			goto out_err;
		}

		clone_offset += clone_len;
		start_sector += clone_len >> 9;
		file_offset += clone_len;

		ret = btrfs_get_io_geometry(fs_info, btrfs_op(orig_bio),
				      start_sector << 9, submit_len, &geom);
		if (ret)
			goto out_err;
	} while (submit_len > 0);

submit:
	status = btrfs_submit_dio_bio(bio, inode, file_offset, async_submit);
	if (!status)
		return 0;

	bio_put(bio);
out_err:
	dip->errors = 1;
	/*
	 * Before atomic variable goto zero, we must  make sure dip->errors is
	 * perceived to be set. This ordering is ensured by the fact that an
	 * atomic operations with a return value are fully ordered as per
	 * atomic_t.txt
	 */
	if (atomic_dec_and_test(&dip->pending_bios))
		bio_io_error(dip->orig_bio);

	/* bio_end_io() will handle error, so we needn't return it */
	return 0;
}

static void btrfs_submit_direct(struct bio *dio_bio, struct inode *inode,
				loff_t file_offset)
{
	struct btrfs_dio_private *dip = NULL;
	struct bio *bio = NULL;
	struct btrfs_io_bio *io_bio;
	bool write = (bio_op(dio_bio) == REQ_OP_WRITE);
	int ret = 0;

	bio = btrfs_bio_clone(dio_bio);

	dip = kzalloc(sizeof(*dip), GFP_NOFS);
	if (!dip) {
		ret = -ENOMEM;
		goto free_ordered;
	}

	dip->private = dio_bio->bi_private;
	dip->inode = inode;
	dip->logical_offset = file_offset;
	dip->bytes = dio_bio->bi_iter.bi_size;
	dip->disk_bytenr = (u64)dio_bio->bi_iter.bi_sector << 9;
	bio->bi_private = dip;
	dip->orig_bio = bio;
	dip->dio_bio = dio_bio;
	atomic_set(&dip->pending_bios, 0);
	io_bio = btrfs_io_bio(bio);
	io_bio->logical = file_offset;

	if (write) {
		bio->bi_end_io = btrfs_endio_direct_write;
	} else {
		bio->bi_end_io = btrfs_endio_direct_read;
		dip->subio_endio = btrfs_subio_endio_read;
	}

	/*
	 * Reset the range for unsubmitted ordered extents (to a 0 length range)
	 * even if we fail to submit a bio, because in such case we do the
	 * corresponding error handling below and it must not be done a second
	 * time by btrfs_direct_IO().
	 */
	if (write) {
		struct btrfs_dio_data *dio_data = current->journal_info;

		dio_data->unsubmitted_oe_range_end = dip->logical_offset +
			dip->bytes;
		dio_data->unsubmitted_oe_range_start =
			dio_data->unsubmitted_oe_range_end;
	}

	ret = btrfs_submit_direct_hook(dip);
	if (!ret)
		return;

	btrfs_io_bio_free_csum(io_bio);

free_ordered:
	/*
	 * If we arrived here it means either we failed to submit the dip
	 * or we either failed to clone the dio_bio or failed to allocate the
	 * dip. If we cloned the dio_bio and allocated the dip, we can just
	 * call bio_endio against our io_bio so that we get proper resource
	 * cleanup if we fail to submit the dip, otherwise, we must do the
	 * same as btrfs_endio_direct_[write|read] because we can't call these
	 * callbacks - they require an allocated dip and a clone of dio_bio.
	 */
	if (bio && dip) {
		bio_io_error(bio);
		/*
		 * The end io callbacks free our dip, do the final put on bio
		 * and all the cleanup and final put for dio_bio (through
		 * dio_end_io()).
		 */
		dip = NULL;
		bio = NULL;
	} else {
		if (write)
			__endio_write_update_ordered(inode,
						file_offset,
						dio_bio->bi_iter.bi_size,
						false);
		else
			unlock_extent(&BTRFS_I(inode)->io_tree, file_offset,
			      file_offset + dio_bio->bi_iter.bi_size - 1);

		dio_bio->bi_status = BLK_STS_IOERR;
		/*
		 * Releases and cleans up our dio_bio, no need to bio_put()
		 * nor bio_endio()/bio_io_error() against dio_bio.
		 */
		dio_end_io(dio_bio);
	}
	if (bio)
		bio_put(bio);
	kfree(dip);
}

static ssize_t check_direct_IO(struct btrfs_fs_info *fs_info,
			       const struct iov_iter *iter, loff_t offset)
{
	int seg;
	int i;
	unsigned int blocksize_mask = fs_info->sectorsize - 1;
	ssize_t retval = -EINVAL;

	if (offset & blocksize_mask)
		goto out;

	if (iov_iter_alignment(iter) & blocksize_mask)
		goto out;

	/* If this is a write we don't need to check anymore */
	if (iov_iter_rw(iter) != READ || !iter_is_iovec(iter))
		return 0;
	/*
	 * Check to make sure we don't have duplicate iov_base's in this
	 * iovec, if so return EINVAL, otherwise we'll get csum errors
	 * when reading back.
	 */
	for (seg = 0; seg < iter->nr_segs; seg++) {
		for (i = seg + 1; i < iter->nr_segs; i++) {
			if (iter->iov[seg].iov_base == iter->iov[i].iov_base)
				goto out;
		}
	}
	retval = 0;
out:
	return retval;
}

static ssize_t btrfs_direct_IO(struct kiocb *iocb, struct iov_iter *iter)
{
	struct file *file = iocb->ki_filp;
	struct inode *inode = file->f_mapping->host;
	struct btrfs_fs_info *fs_info = btrfs_sb(inode->i_sb);
	struct btrfs_dio_data dio_data = { 0 };
	struct extent_changeset *data_reserved = NULL;
	loff_t offset = iocb->ki_pos;
	size_t count = 0;
	int flags = 0;
	bool wakeup = true;
	bool relock = false;
	ssize_t ret;

	if (check_direct_IO(fs_info, iter, offset))
		return 0;

	inode_dio_begin(inode);

	/*
	 * The generic stuff only does filemap_write_and_wait_range, which
	 * isn't enough if we've written compressed pages to this area, so
	 * we need to flush the dirty pages again to make absolutely sure
	 * that any outstanding dirty pages are on disk.
	 */
	count = iov_iter_count(iter);
	if (test_bit(BTRFS_INODE_HAS_ASYNC_EXTENT,
		     &BTRFS_I(inode)->runtime_flags))
		filemap_fdatawrite_range(inode->i_mapping, offset,
					 offset + count - 1);

	if (iov_iter_rw(iter) == WRITE) {
		/*
		 * If the write DIO is beyond the EOF, we need update
		 * the isize, but it is protected by i_mutex. So we can
		 * not unlock the i_mutex at this case.
		 */
		if (offset + count <= inode->i_size) {
			dio_data.overwrite = 1;
			inode_unlock(inode);
			relock = true;
		} else if (iocb->ki_flags & IOCB_NOWAIT) {
			ret = -EAGAIN;
			goto out;
		}
		ret = btrfs_delalloc_reserve_space(inode, &data_reserved,
						   offset, count);
		if (ret)
			goto out;

		/*
		 * We need to know how many extents we reserved so that we can
		 * do the accounting properly if we go over the number we
		 * originally calculated.  Abuse current->journal_info for this.
		 */
		dio_data.reserve = round_up(count,
					    fs_info->sectorsize);
		dio_data.unsubmitted_oe_range_start = (u64)offset;
		dio_data.unsubmitted_oe_range_end = (u64)offset;
		current->journal_info = &dio_data;
		down_read(&BTRFS_I(inode)->dio_sem);
	} else if (test_bit(BTRFS_INODE_READDIO_NEED_LOCK,
				     &BTRFS_I(inode)->runtime_flags)) {
		inode_dio_end(inode);
		flags = DIO_LOCKING | DIO_SKIP_HOLES;
		wakeup = false;
	}

	ret = __blockdev_direct_IO(iocb, inode,
				   fs_info->fs_devices->latest_bdev,
				   iter, btrfs_get_blocks_direct, NULL,
				   btrfs_submit_direct, flags);
	if (iov_iter_rw(iter) == WRITE) {
		up_read(&BTRFS_I(inode)->dio_sem);
		current->journal_info = NULL;
		if (ret < 0 && ret != -EIOCBQUEUED) {
			if (dio_data.reserve)
				btrfs_delalloc_release_space(inode, data_reserved,
					offset, dio_data.reserve, true);
			/*
			 * On error we might have left some ordered extents
			 * without submitting corresponding bios for them, so
			 * cleanup them up to avoid other tasks getting them
			 * and waiting for them to complete forever.
			 */
			if (dio_data.unsubmitted_oe_range_start <
			    dio_data.unsubmitted_oe_range_end)
				__endio_write_update_ordered(inode,
					dio_data.unsubmitted_oe_range_start,
					dio_data.unsubmitted_oe_range_end -
					dio_data.unsubmitted_oe_range_start,
					false);
		} else if (ret >= 0 && (size_t)ret < count)
			btrfs_delalloc_release_space(inode, data_reserved,
					offset, count - (size_t)ret, true);
		btrfs_delalloc_release_extents(BTRFS_I(inode), count);
	}
out:
	if (wakeup)
		inode_dio_end(inode);
	if (relock)
		inode_lock(inode);

	extent_changeset_free(data_reserved);
	return ret;
}

#define BTRFS_FIEMAP_FLAGS	(FIEMAP_FLAG_SYNC)

static int btrfs_fiemap(struct inode *inode, struct fiemap_extent_info *fieinfo,
		__u64 start, __u64 len)
{
	int	ret;

	ret = fiemap_check_flags(fieinfo, BTRFS_FIEMAP_FLAGS);
	if (ret)
		return ret;

	return extent_fiemap(inode, fieinfo, start, len);
}

int btrfs_readpage(struct file *file, struct page *page)
{
	struct extent_io_tree *tree;
	tree = &BTRFS_I(page->mapping->host)->io_tree;
	return extent_read_full_page(tree, page, btrfs_get_extent, 0);
}

static int btrfs_writepage(struct page *page, struct writeback_control *wbc)
{
	struct inode *inode = page->mapping->host;
	int ret;

	if (current->flags & PF_MEMALLOC) {
		redirty_page_for_writepage(wbc, page);
		unlock_page(page);
		return 0;
	}

	/*
	 * If we are under memory pressure we will call this directly from the
	 * VM, we need to make sure we have the inode referenced for the ordered
	 * extent.  If not just return like we didn't do anything.
	 */
	if (!igrab(inode)) {
		redirty_page_for_writepage(wbc, page);
		return AOP_WRITEPAGE_ACTIVATE;
	}
	ret = extent_write_full_page(page, wbc);
	btrfs_add_delayed_iput(inode);
	return ret;
}

static int btrfs_writepages(struct address_space *mapping,
			    struct writeback_control *wbc)
{
	return extent_writepages(mapping, wbc);
}

static int
btrfs_readpages(struct file *file, struct address_space *mapping,
		struct list_head *pages, unsigned nr_pages)
{
	return extent_readpages(mapping, pages, nr_pages);
}

static int __btrfs_releasepage(struct page *page, gfp_t gfp_flags)
{
	int ret = try_release_extent_mapping(page, gfp_flags);
	if (ret == 1) {
		ClearPagePrivate(page);
		set_page_private(page, 0);
		put_page(page);
	}
	return ret;
}

static int btrfs_releasepage(struct page *page, gfp_t gfp_flags)
{
	if (PageWriteback(page) || PageDirty(page))
		return 0;
	return __btrfs_releasepage(page, gfp_flags);
}

static void btrfs_invalidatepage(struct page *page, unsigned int offset,
				 unsigned int length)
{
	struct inode *inode = page->mapping->host;
	struct extent_io_tree *tree;
	struct btrfs_ordered_extent *ordered;
	struct extent_state *cached_state = NULL;
	u64 page_start = page_offset(page);
	u64 page_end = page_start + PAGE_SIZE - 1;
	u64 start;
	u64 end;
	int inode_evicting = inode->i_state & I_FREEING;

	/*
	 * we have the page locked, so new writeback can't start,
	 * and the dirty bit won't be cleared while we are here.
	 *
	 * Wait for IO on this page so that we can safely clear
	 * the PagePrivate2 bit and do ordered accounting
	 */
	wait_on_page_writeback(page);

	tree = &BTRFS_I(inode)->io_tree;
	if (offset) {
		btrfs_releasepage(page, GFP_NOFS);
		return;
	}

	if (!inode_evicting)
		lock_extent_bits(tree, page_start, page_end, &cached_state);
again:
	start = page_start;
	ordered = btrfs_lookup_ordered_range(BTRFS_I(inode), start,
					page_end - start + 1);
	if (ordered) {
		end = min(page_end,
			  ordered->file_offset + ordered->num_bytes - 1);
		/*
		 * IO on this page will never be started, so we need
		 * to account for any ordered extents now
		 */
		if (!inode_evicting)
			clear_extent_bit(tree, start, end,
					 EXTENT_DELALLOC | EXTENT_DELALLOC_NEW |
					 EXTENT_LOCKED | EXTENT_DO_ACCOUNTING |
					 EXTENT_DEFRAG, 1, 0, &cached_state);
		/*
		 * whoever cleared the private bit is responsible
		 * for the finish_ordered_io
		 */
		if (TestClearPagePrivate2(page)) {
			struct btrfs_ordered_inode_tree *tree;
			u64 new_len;

			tree = &BTRFS_I(inode)->ordered_tree;

			spin_lock_irq(&tree->lock);
			set_bit(BTRFS_ORDERED_TRUNCATED, &ordered->flags);
			new_len = start - ordered->file_offset;
			if (new_len < ordered->truncated_len)
				ordered->truncated_len = new_len;
			spin_unlock_irq(&tree->lock);

			if (btrfs_dec_test_ordered_pending(inode, &ordered,
							   start,
							   end - start + 1, 1))
				btrfs_finish_ordered_io(ordered);
		}
		btrfs_put_ordered_extent(ordered);
		if (!inode_evicting) {
			cached_state = NULL;
			lock_extent_bits(tree, start, end,
					 &cached_state);
		}

		start = end + 1;
		if (start < page_end)
			goto again;
	}

	/*
	 * Qgroup reserved space handler
	 * Page here will be either
	 * 1) Already written to disk
	 *    In this case, its reserved space is released from data rsv map
	 *    and will be freed by delayed_ref handler finally.
	 *    So even we call qgroup_free_data(), it won't decrease reserved
	 *    space.
	 * 2) Not written to disk
	 *    This means the reserved space should be freed here. However,
	 *    if a truncate invalidates the page (by clearing PageDirty)
	 *    and the page is accounted for while allocating extent
	 *    in btrfs_check_data_free_space() we let delayed_ref to
	 *    free the entire extent.
	 */
	if (PageDirty(page))
		btrfs_qgroup_free_data(inode, NULL, page_start, PAGE_SIZE);
	if (!inode_evicting) {
		clear_extent_bit(tree, page_start, page_end, EXTENT_LOCKED |
				 EXTENT_DELALLOC | EXTENT_DELALLOC_NEW |
				 EXTENT_DO_ACCOUNTING | EXTENT_DEFRAG, 1, 1,
				 &cached_state);

		__btrfs_releasepage(page, GFP_NOFS);
	}

	ClearPageChecked(page);
	if (PagePrivate(page)) {
		ClearPagePrivate(page);
		set_page_private(page, 0);
		put_page(page);
	}
}

/*
 * btrfs_page_mkwrite() is not allowed to change the file size as it gets
 * called from a page fault handler when a page is first dirtied. Hence we must
 * be careful to check for EOF conditions here. We set the page up correctly
 * for a written page which means we get ENOSPC checking when writing into
 * holes and correct delalloc and unwritten extent mapping on filesystems that
 * support these features.
 *
 * We are not allowed to take the i_mutex here so we have to play games to
 * protect against truncate races as the page could now be beyond EOF.  Because
 * truncate_setsize() writes the inode size before removing pages, once we have
 * the page lock we can determine safely if the page is beyond EOF. If it is not
 * beyond EOF, then the page is guaranteed safe against truncation until we
 * unlock the page.
 */
vm_fault_t btrfs_page_mkwrite(struct vm_fault *vmf)
{
	struct page *page = vmf->page;
	struct inode *inode = file_inode(vmf->vma->vm_file);
	struct btrfs_fs_info *fs_info = btrfs_sb(inode->i_sb);
	struct extent_io_tree *io_tree = &BTRFS_I(inode)->io_tree;
	struct btrfs_ordered_extent *ordered;
	struct extent_state *cached_state = NULL;
	struct extent_changeset *data_reserved = NULL;
	char *kaddr;
	unsigned long zero_start;
	loff_t size;
	vm_fault_t ret;
	int ret2;
	int reserved = 0;
	u64 reserved_space;
	u64 page_start;
	u64 page_end;
	u64 end;

	reserved_space = PAGE_SIZE;

	sb_start_pagefault(inode->i_sb);
	page_start = page_offset(page);
	page_end = page_start + PAGE_SIZE - 1;
	end = page_end;

	/*
	 * Reserving delalloc space after obtaining the page lock can lead to
	 * deadlock. For example, if a dirty page is locked by this function
	 * and the call to btrfs_delalloc_reserve_space() ends up triggering
	 * dirty page write out, then the btrfs_writepage() function could
	 * end up waiting indefinitely to get a lock on the page currently
	 * being processed by btrfs_page_mkwrite() function.
	 */
	ret2 = btrfs_delalloc_reserve_space(inode, &data_reserved, page_start,
					   reserved_space);
	if (!ret2) {
		ret2 = file_update_time(vmf->vma->vm_file);
		reserved = 1;
	}
	if (ret2) {
		ret = vmf_error(ret2);
		if (reserved)
			goto out;
		goto out_noreserve;
	}

	ret = VM_FAULT_NOPAGE; /* make the VM retry the fault */
again:
	lock_page(page);
	size = i_size_read(inode);

	if ((page->mapping != inode->i_mapping) ||
	    (page_start >= size)) {
		/* page got truncated out from underneath us */
		goto out_unlock;
	}
	wait_on_page_writeback(page);

	lock_extent_bits(io_tree, page_start, page_end, &cached_state);
	set_page_extent_mapped(page);

	/*
	 * we can't set the delalloc bits if there are pending ordered
	 * extents.  Drop our locks and wait for them to finish
	 */
	ordered = btrfs_lookup_ordered_range(BTRFS_I(inode), page_start,
			PAGE_SIZE);
	if (ordered) {
		unlock_extent_cached(io_tree, page_start, page_end,
				     &cached_state);
		unlock_page(page);
		btrfs_start_ordered_extent(inode, ordered, 1);
		btrfs_put_ordered_extent(ordered);
		goto again;
	}

	if (page->index == ((size - 1) >> PAGE_SHIFT)) {
		reserved_space = round_up(size - page_start,
					  fs_info->sectorsize);
		if (reserved_space < PAGE_SIZE) {
			end = page_start + reserved_space - 1;
			btrfs_delalloc_release_space(inode, data_reserved,
					page_start, PAGE_SIZE - reserved_space,
					true);
		}
	}

	/*
	 * page_mkwrite gets called when the page is firstly dirtied after it's
	 * faulted in, but write(2) could also dirty a page and set delalloc
	 * bits, thus in this case for space account reason, we still need to
	 * clear any delalloc bits within this page range since we have to
	 * reserve data&meta space before lock_page() (see above comments).
	 */
	clear_extent_bit(&BTRFS_I(inode)->io_tree, page_start, end,
			  EXTENT_DELALLOC | EXTENT_DO_ACCOUNTING |
			  EXTENT_DEFRAG, 0, 0, &cached_state);

	ret2 = btrfs_set_extent_delalloc(inode, page_start, end, 0,
					&cached_state);
	if (ret2) {
		unlock_extent_cached(io_tree, page_start, page_end,
				     &cached_state);
		ret = VM_FAULT_SIGBUS;
		goto out_unlock;
	}

	/* page is wholly or partially inside EOF */
	if (page_start + PAGE_SIZE > size)
		zero_start = offset_in_page(size);
	else
		zero_start = PAGE_SIZE;

	if (zero_start != PAGE_SIZE) {
		kaddr = kmap(page);
		memset(kaddr + zero_start, 0, PAGE_SIZE - zero_start);
		flush_dcache_page(page);
		kunmap(page);
	}
	ClearPageChecked(page);
	set_page_dirty(page);
	SetPageUptodate(page);

	BTRFS_I(inode)->last_trans = fs_info->generation;
	BTRFS_I(inode)->last_sub_trans = BTRFS_I(inode)->root->log_transid;
	BTRFS_I(inode)->last_log_commit = BTRFS_I(inode)->root->last_log_commit;

	unlock_extent_cached(io_tree, page_start, page_end, &cached_state);

	btrfs_delalloc_release_extents(BTRFS_I(inode), PAGE_SIZE);
	sb_end_pagefault(inode->i_sb);
	extent_changeset_free(data_reserved);
	return VM_FAULT_LOCKED;

out_unlock:
	unlock_page(page);
out:
	btrfs_delalloc_release_extents(BTRFS_I(inode), PAGE_SIZE);
	btrfs_delalloc_release_space(inode, data_reserved, page_start,
				     reserved_space, (ret != 0));
out_noreserve:
	sb_end_pagefault(inode->i_sb);
	extent_changeset_free(data_reserved);
	return ret;
}

static int btrfs_truncate(struct inode *inode, bool skip_writeback)
{
	struct btrfs_fs_info *fs_info = btrfs_sb(inode->i_sb);
	struct btrfs_root *root = BTRFS_I(inode)->root;
	struct btrfs_block_rsv *rsv;
	int ret;
	struct btrfs_trans_handle *trans;
	u64 mask = fs_info->sectorsize - 1;
	u64 min_size = btrfs_calc_metadata_size(fs_info, 1);

	if (!skip_writeback) {
		ret = btrfs_wait_ordered_range(inode, inode->i_size & (~mask),
					       (u64)-1);
		if (ret)
			return ret;
	}

	/*
	 * Yes ladies and gentlemen, this is indeed ugly.  We have a couple of
	 * things going on here:
	 *
	 * 1) We need to reserve space to update our inode.
	 *
	 * 2) We need to have something to cache all the space that is going to
	 * be free'd up by the truncate operation, but also have some slack
	 * space reserved in case it uses space during the truncate (thank you
	 * very much snapshotting).
	 *
	 * And we need these to be separate.  The fact is we can use a lot of
	 * space doing the truncate, and we have no earthly idea how much space
	 * we will use, so we need the truncate reservation to be separate so it
	 * doesn't end up using space reserved for updating the inode.  We also
	 * need to be able to stop the transaction and start a new one, which
	 * means we need to be able to update the inode several times, and we
	 * have no idea of knowing how many times that will be, so we can't just
	 * reserve 1 item for the entirety of the operation, so that has to be
	 * done separately as well.
	 *
	 * So that leaves us with
	 *
	 * 1) rsv - for the truncate reservation, which we will steal from the
	 * transaction reservation.
	 * 2) fs_info->trans_block_rsv - this will have 1 items worth left for
	 * updating the inode.
	 */
	rsv = btrfs_alloc_block_rsv(fs_info, BTRFS_BLOCK_RSV_TEMP);
	if (!rsv)
		return -ENOMEM;
	rsv->size = min_size;
	rsv->failfast = 1;

	/*
	 * 1 for the truncate slack space
	 * 1 for updating the inode.
	 */
	trans = btrfs_start_transaction(root, 2);
	if (IS_ERR(trans)) {
		ret = PTR_ERR(trans);
		goto out;
	}

	/* Migrate the slack space for the truncate to our reserve */
	ret = btrfs_block_rsv_migrate(&fs_info->trans_block_rsv, rsv,
				      min_size, false);
	BUG_ON(ret);

	/*
	 * So if we truncate and then write and fsync we normally would just
	 * write the extents that changed, which is a problem if we need to
	 * first truncate that entire inode.  So set this flag so we write out
	 * all of the extents in the inode to the sync log so we're completely
	 * safe.
	 */
	set_bit(BTRFS_INODE_NEEDS_FULL_SYNC, &BTRFS_I(inode)->runtime_flags);
	trans->block_rsv = rsv;

	while (1) {
		ret = btrfs_truncate_inode_items(trans, root, inode,
						 inode->i_size,
						 BTRFS_EXTENT_DATA_KEY);
		trans->block_rsv = &fs_info->trans_block_rsv;
		if (ret != -ENOSPC && ret != -EAGAIN)
			break;

		ret = btrfs_update_inode(trans, root, inode);
		if (ret)
			break;

		btrfs_end_transaction(trans);
		btrfs_btree_balance_dirty(fs_info);

		trans = btrfs_start_transaction(root, 2);
		if (IS_ERR(trans)) {
			ret = PTR_ERR(trans);
			trans = NULL;
			break;
		}

		btrfs_block_rsv_release(fs_info, rsv, -1);
		ret = btrfs_block_rsv_migrate(&fs_info->trans_block_rsv,
					      rsv, min_size, false);
		BUG_ON(ret);	/* shouldn't happen */
		trans->block_rsv = rsv;
	}

	/*
	 * We can't call btrfs_truncate_block inside a trans handle as we could
	 * deadlock with freeze, if we got NEED_TRUNCATE_BLOCK then we know
	 * we've truncated everything except the last little bit, and can do
	 * btrfs_truncate_block and then update the disk_i_size.
	 */
	if (ret == NEED_TRUNCATE_BLOCK) {
		btrfs_end_transaction(trans);
		btrfs_btree_balance_dirty(fs_info);

		ret = btrfs_truncate_block(inode, inode->i_size, 0, 0);
		if (ret)
			goto out;
		trans = btrfs_start_transaction(root, 1);
		if (IS_ERR(trans)) {
			ret = PTR_ERR(trans);
			goto out;
		}
		btrfs_ordered_update_i_size(inode, inode->i_size, NULL);
	}

	if (trans) {
		int ret2;

		trans->block_rsv = &fs_info->trans_block_rsv;
		ret2 = btrfs_update_inode(trans, root, inode);
		if (ret2 && !ret)
			ret = ret2;

		ret2 = btrfs_end_transaction(trans);
		if (ret2 && !ret)
			ret = ret2;
		btrfs_btree_balance_dirty(fs_info);
	}
out:
	btrfs_free_block_rsv(fs_info, rsv);

	return ret;
}

/*
 * create a new subvolume directory/inode (helper for the ioctl).
 */
int btrfs_create_subvol_root(struct btrfs_trans_handle *trans,
			     struct btrfs_root *new_root,
			     struct btrfs_root *parent_root,
			     u64 new_dirid)
{
	struct inode *inode;
	int err;
	u64 index = 0;

	inode = btrfs_new_inode(trans, new_root, NULL, "..", 2,
				new_dirid, new_dirid,
				S_IFDIR | (~current_umask() & S_IRWXUGO),
				&index);
	if (IS_ERR(inode))
		return PTR_ERR(inode);
	inode->i_op = &btrfs_dir_inode_operations;
	inode->i_fop = &btrfs_dir_file_operations;

	set_nlink(inode, 1);
	btrfs_i_size_write(BTRFS_I(inode), 0);
	unlock_new_inode(inode);

	err = btrfs_subvol_inherit_props(trans, new_root, parent_root);
	if (err)
		btrfs_err(new_root->fs_info,
			  "error inheriting subvolume %llu properties: %d",
			  new_root->root_key.objectid, err);

	err = btrfs_update_inode(trans, new_root, inode);

	iput(inode);
	return err;
}

struct inode *btrfs_alloc_inode(struct super_block *sb)
{
	struct btrfs_fs_info *fs_info = btrfs_sb(sb);
	struct btrfs_inode *ei;
	struct inode *inode;

	ei = kmem_cache_alloc(btrfs_inode_cachep, GFP_KERNEL);
	if (!ei)
		return NULL;

	ei->root = NULL;
	ei->generation = 0;
	ei->last_trans = 0;
	ei->last_sub_trans = 0;
	ei->logged_trans = 0;
	ei->delalloc_bytes = 0;
	ei->new_delalloc_bytes = 0;
	ei->defrag_bytes = 0;
	ei->disk_i_size = 0;
	ei->flags = 0;
	ei->csum_bytes = 0;
	ei->index_cnt = (u64)-1;
	ei->dir_index = 0;
	ei->last_unlink_trans = 0;
	ei->last_log_commit = 0;

	spin_lock_init(&ei->lock);
	ei->outstanding_extents = 0;
	if (sb->s_magic != BTRFS_TEST_MAGIC)
		btrfs_init_metadata_block_rsv(fs_info, &ei->block_rsv,
					      BTRFS_BLOCK_RSV_DELALLOC);
	ei->runtime_flags = 0;
	ei->prop_compress = BTRFS_COMPRESS_NONE;
	ei->defrag_compress = BTRFS_COMPRESS_NONE;

	ei->delayed_node = NULL;

	ei->i_otime.tv_sec = 0;
	ei->i_otime.tv_nsec = 0;

	inode = &ei->vfs_inode;
	extent_map_tree_init(&ei->extent_tree);
	extent_io_tree_init(fs_info, &ei->io_tree, IO_TREE_INODE_IO, inode);
	extent_io_tree_init(fs_info, &ei->io_failure_tree,
			    IO_TREE_INODE_IO_FAILURE, inode);
	ei->io_tree.track_uptodate = true;
	ei->io_failure_tree.track_uptodate = true;
	atomic_set(&ei->sync_writers, 0);
	mutex_init(&ei->log_mutex);
	btrfs_ordered_inode_tree_init(&ei->ordered_tree);
	INIT_LIST_HEAD(&ei->delalloc_inodes);
	INIT_LIST_HEAD(&ei->delayed_iput);
	RB_CLEAR_NODE(&ei->rb_node);
	init_rwsem(&ei->dio_sem);

	return inode;
}

#ifdef CONFIG_BTRFS_FS_RUN_SANITY_TESTS
void btrfs_test_destroy_inode(struct inode *inode)
{
	btrfs_drop_extent_cache(BTRFS_I(inode), 0, (u64)-1, 0);
	kmem_cache_free(btrfs_inode_cachep, BTRFS_I(inode));
}
#endif

void btrfs_free_inode(struct inode *inode)
{
	kmem_cache_free(btrfs_inode_cachep, BTRFS_I(inode));
}

void btrfs_destroy_inode(struct inode *inode)
{
	struct btrfs_fs_info *fs_info = btrfs_sb(inode->i_sb);
	struct btrfs_ordered_extent *ordered;
	struct btrfs_root *root = BTRFS_I(inode)->root;

	WARN_ON(!hlist_empty(&inode->i_dentry));
	WARN_ON(inode->i_data.nrpages);
	WARN_ON(BTRFS_I(inode)->block_rsv.reserved);
	WARN_ON(BTRFS_I(inode)->block_rsv.size);
	WARN_ON(BTRFS_I(inode)->outstanding_extents);
	WARN_ON(BTRFS_I(inode)->delalloc_bytes);
	WARN_ON(BTRFS_I(inode)->new_delalloc_bytes);
	WARN_ON(BTRFS_I(inode)->csum_bytes);
	WARN_ON(BTRFS_I(inode)->defrag_bytes);

	/*
	 * This can happen where we create an inode, but somebody else also
	 * created the same inode and we need to destroy the one we already
	 * created.
	 */
	if (!root)
		return;

	while (1) {
		ordered = btrfs_lookup_first_ordered_extent(inode, (u64)-1);
		if (!ordered)
			break;
		else {
			btrfs_err(fs_info,
				  "found ordered extent %llu %llu on inode cleanup",
				  ordered->file_offset, ordered->num_bytes);
			btrfs_remove_ordered_extent(inode, ordered);
			btrfs_put_ordered_extent(ordered);
			btrfs_put_ordered_extent(ordered);
		}
	}
	btrfs_qgroup_check_reserved_leak(inode);
	inode_tree_del(inode);
	btrfs_drop_extent_cache(BTRFS_I(inode), 0, (u64)-1, 0);
}

int btrfs_drop_inode(struct inode *inode)
{
	struct btrfs_root *root = BTRFS_I(inode)->root;

	if (root == NULL)
		return 1;

	/* the snap/subvol tree is on deleting */
	if (btrfs_root_refs(&root->root_item) == 0)
		return 1;
	else
		return generic_drop_inode(inode);
}

static void init_once(void *foo)
{
	struct btrfs_inode *ei = (struct btrfs_inode *) foo;

	inode_init_once(&ei->vfs_inode);
}

void __cold btrfs_destroy_cachep(void)
{
	/*
	 * Make sure all delayed rcu free inodes are flushed before we
	 * destroy cache.
	 */
	rcu_barrier();
	kmem_cache_destroy(btrfs_inode_cachep);
	kmem_cache_destroy(btrfs_trans_handle_cachep);
	kmem_cache_destroy(btrfs_path_cachep);
	kmem_cache_destroy(btrfs_free_space_cachep);
	kmem_cache_destroy(btrfs_free_space_bitmap_cachep);
}

int __init btrfs_init_cachep(void)
{
	btrfs_inode_cachep = kmem_cache_create("btrfs_inode",
			sizeof(struct btrfs_inode), 0,
			SLAB_RECLAIM_ACCOUNT | SLAB_MEM_SPREAD | SLAB_ACCOUNT,
			init_once);
	if (!btrfs_inode_cachep)
		goto fail;

	btrfs_trans_handle_cachep = kmem_cache_create("btrfs_trans_handle",
			sizeof(struct btrfs_trans_handle), 0,
			SLAB_TEMPORARY | SLAB_MEM_SPREAD, NULL);
	if (!btrfs_trans_handle_cachep)
		goto fail;

	btrfs_path_cachep = kmem_cache_create("btrfs_path",
			sizeof(struct btrfs_path), 0,
			SLAB_MEM_SPREAD, NULL);
	if (!btrfs_path_cachep)
		goto fail;

	btrfs_free_space_cachep = kmem_cache_create("btrfs_free_space",
			sizeof(struct btrfs_free_space), 0,
			SLAB_MEM_SPREAD, NULL);
	if (!btrfs_free_space_cachep)
		goto fail;

	btrfs_free_space_bitmap_cachep = kmem_cache_create("btrfs_free_space_bitmap",
							PAGE_SIZE, PAGE_SIZE,
							SLAB_RED_ZONE, NULL);
	if (!btrfs_free_space_bitmap_cachep)
		goto fail;

	return 0;
fail:
	btrfs_destroy_cachep();
	return -ENOMEM;
}

static int btrfs_getattr(const struct path *path, struct kstat *stat,
			 u32 request_mask, unsigned int flags)
{
	u64 delalloc_bytes;
	struct inode *inode = d_inode(path->dentry);
	u32 blocksize = inode->i_sb->s_blocksize;
	u32 bi_flags = BTRFS_I(inode)->flags;

	stat->result_mask |= STATX_BTIME;
	stat->btime.tv_sec = BTRFS_I(inode)->i_otime.tv_sec;
	stat->btime.tv_nsec = BTRFS_I(inode)->i_otime.tv_nsec;
	if (bi_flags & BTRFS_INODE_APPEND)
		stat->attributes |= STATX_ATTR_APPEND;
	if (bi_flags & BTRFS_INODE_COMPRESS)
		stat->attributes |= STATX_ATTR_COMPRESSED;
	if (bi_flags & BTRFS_INODE_IMMUTABLE)
		stat->attributes |= STATX_ATTR_IMMUTABLE;
	if (bi_flags & BTRFS_INODE_NODUMP)
		stat->attributes |= STATX_ATTR_NODUMP;

	stat->attributes_mask |= (STATX_ATTR_APPEND |
				  STATX_ATTR_COMPRESSED |
				  STATX_ATTR_IMMUTABLE |
				  STATX_ATTR_NODUMP);

	generic_fillattr(inode, stat);
	stat->dev = BTRFS_I(inode)->root->anon_dev;

	spin_lock(&BTRFS_I(inode)->lock);
	delalloc_bytes = BTRFS_I(inode)->new_delalloc_bytes;
	spin_unlock(&BTRFS_I(inode)->lock);
	stat->blocks = (ALIGN(inode_get_bytes(inode), blocksize) +
			ALIGN(delalloc_bytes, blocksize)) >> 9;
	return 0;
}

static int btrfs_rename_exchange(struct inode *old_dir,
			      struct dentry *old_dentry,
			      struct inode *new_dir,
			      struct dentry *new_dentry)
{
	struct btrfs_fs_info *fs_info = btrfs_sb(old_dir->i_sb);
	struct btrfs_trans_handle *trans;
	struct btrfs_root *root = BTRFS_I(old_dir)->root;
	struct btrfs_root *dest = BTRFS_I(new_dir)->root;
	struct inode *new_inode = new_dentry->d_inode;
	struct inode *old_inode = old_dentry->d_inode;
	struct timespec64 ctime = current_time(old_inode);
	struct dentry *parent;
	u64 old_ino = btrfs_ino(BTRFS_I(old_inode));
	u64 new_ino = btrfs_ino(BTRFS_I(new_inode));
	u64 old_idx = 0;
	u64 new_idx = 0;
	int ret;
	bool root_log_pinned = false;
	bool dest_log_pinned = false;
	struct btrfs_log_ctx ctx_root;
	struct btrfs_log_ctx ctx_dest;
	bool sync_log_root = false;
	bool sync_log_dest = false;
	bool commit_transaction = false;

	/* we only allow rename subvolume link between subvolumes */
	if (old_ino != BTRFS_FIRST_FREE_OBJECTID && root != dest)
		return -EXDEV;

	btrfs_init_log_ctx(&ctx_root, old_inode);
	btrfs_init_log_ctx(&ctx_dest, new_inode);

	/* close the race window with snapshot create/destroy ioctl */
	if (old_ino == BTRFS_FIRST_FREE_OBJECTID ||
	    new_ino == BTRFS_FIRST_FREE_OBJECTID)
		down_read(&fs_info->subvol_sem);

	/*
	 * We want to reserve the absolute worst case amount of items.  So if
	 * both inodes are subvols and we need to unlink them then that would
	 * require 4 item modifications, but if they are both normal inodes it
	 * would require 5 item modifications, so we'll assume their normal
	 * inodes.  So 5 * 2 is 10, plus 2 for the new links, so 12 total items
	 * should cover the worst case number of items we'll modify.
	 */
	trans = btrfs_start_transaction(root, 12);
	if (IS_ERR(trans)) {
		ret = PTR_ERR(trans);
		goto out_notrans;
	}

	if (dest != root)
		btrfs_record_root_in_trans(trans, dest);

	/*
	 * We need to find a free sequence number both in the source and
	 * in the destination directory for the exchange.
	 */
	ret = btrfs_set_inode_index(BTRFS_I(new_dir), &old_idx);
	if (ret)
		goto out_fail;
	ret = btrfs_set_inode_index(BTRFS_I(old_dir), &new_idx);
	if (ret)
		goto out_fail;

	BTRFS_I(old_inode)->dir_index = 0ULL;
	BTRFS_I(new_inode)->dir_index = 0ULL;

	/* Reference for the source. */
	if (old_ino == BTRFS_FIRST_FREE_OBJECTID) {
		/* force full log commit if subvolume involved. */
		btrfs_set_log_full_commit(trans);
	} else {
		btrfs_pin_log_trans(root);
		root_log_pinned = true;
		ret = btrfs_insert_inode_ref(trans, dest,
					     new_dentry->d_name.name,
					     new_dentry->d_name.len,
					     old_ino,
					     btrfs_ino(BTRFS_I(new_dir)),
					     old_idx);
		if (ret)
			goto out_fail;
	}

	/* And now for the dest. */
	if (new_ino == BTRFS_FIRST_FREE_OBJECTID) {
		/* force full log commit if subvolume involved. */
		btrfs_set_log_full_commit(trans);
	} else {
		btrfs_pin_log_trans(dest);
		dest_log_pinned = true;
		ret = btrfs_insert_inode_ref(trans, root,
					     old_dentry->d_name.name,
					     old_dentry->d_name.len,
					     new_ino,
					     btrfs_ino(BTRFS_I(old_dir)),
					     new_idx);
		if (ret)
			goto out_fail;
	}

	/* Update inode version and ctime/mtime. */
	inode_inc_iversion(old_dir);
	inode_inc_iversion(new_dir);
	inode_inc_iversion(old_inode);
	inode_inc_iversion(new_inode);
	old_dir->i_ctime = old_dir->i_mtime = ctime;
	new_dir->i_ctime = new_dir->i_mtime = ctime;
	old_inode->i_ctime = ctime;
	new_inode->i_ctime = ctime;

	if (old_dentry->d_parent != new_dentry->d_parent) {
		btrfs_record_unlink_dir(trans, BTRFS_I(old_dir),
				BTRFS_I(old_inode), 1);
		btrfs_record_unlink_dir(trans, BTRFS_I(new_dir),
				BTRFS_I(new_inode), 1);
	}

	/* src is a subvolume */
	if (old_ino == BTRFS_FIRST_FREE_OBJECTID) {
		ret = btrfs_unlink_subvol(trans, old_dir, old_dentry);
	} else { /* src is an inode */
		ret = __btrfs_unlink_inode(trans, root, BTRFS_I(old_dir),
					   BTRFS_I(old_dentry->d_inode),
					   old_dentry->d_name.name,
					   old_dentry->d_name.len);
		if (!ret)
			ret = btrfs_update_inode(trans, root, old_inode);
	}
	if (ret) {
		btrfs_abort_transaction(trans, ret);
		goto out_fail;
	}

	/* dest is a subvolume */
	if (new_ino == BTRFS_FIRST_FREE_OBJECTID) {
		ret = btrfs_unlink_subvol(trans, new_dir, new_dentry);
	} else { /* dest is an inode */
		ret = __btrfs_unlink_inode(trans, dest, BTRFS_I(new_dir),
					   BTRFS_I(new_dentry->d_inode),
					   new_dentry->d_name.name,
					   new_dentry->d_name.len);
		if (!ret)
			ret = btrfs_update_inode(trans, dest, new_inode);
	}
	if (ret) {
		btrfs_abort_transaction(trans, ret);
		goto out_fail;
	}

	ret = btrfs_add_link(trans, BTRFS_I(new_dir), BTRFS_I(old_inode),
			     new_dentry->d_name.name,
			     new_dentry->d_name.len, 0, old_idx);
	if (ret) {
		btrfs_abort_transaction(trans, ret);
		goto out_fail;
	}

	ret = btrfs_add_link(trans, BTRFS_I(old_dir), BTRFS_I(new_inode),
			     old_dentry->d_name.name,
			     old_dentry->d_name.len, 0, new_idx);
	if (ret) {
		btrfs_abort_transaction(trans, ret);
		goto out_fail;
	}

	if (old_inode->i_nlink == 1)
		BTRFS_I(old_inode)->dir_index = old_idx;
	if (new_inode->i_nlink == 1)
		BTRFS_I(new_inode)->dir_index = new_idx;

	if (root_log_pinned) {
		parent = new_dentry->d_parent;
		ret = btrfs_log_new_name(trans, BTRFS_I(old_inode),
					 BTRFS_I(old_dir), parent,
					 false, &ctx_root);
		if (ret == BTRFS_NEED_LOG_SYNC)
			sync_log_root = true;
		else if (ret == BTRFS_NEED_TRANS_COMMIT)
			commit_transaction = true;
		ret = 0;
		btrfs_end_log_trans(root);
		root_log_pinned = false;
	}
	if (dest_log_pinned) {
		if (!commit_transaction) {
			parent = old_dentry->d_parent;
			ret = btrfs_log_new_name(trans, BTRFS_I(new_inode),
						 BTRFS_I(new_dir), parent,
						 false, &ctx_dest);
			if (ret == BTRFS_NEED_LOG_SYNC)
				sync_log_dest = true;
			else if (ret == BTRFS_NEED_TRANS_COMMIT)
				commit_transaction = true;
			ret = 0;
		}
		btrfs_end_log_trans(dest);
		dest_log_pinned = false;
	}
out_fail:
	/*
	 * If we have pinned a log and an error happened, we unpin tasks
	 * trying to sync the log and force them to fallback to a transaction
	 * commit if the log currently contains any of the inodes involved in
	 * this rename operation (to ensure we do not persist a log with an
	 * inconsistent state for any of these inodes or leading to any
	 * inconsistencies when replayed). If the transaction was aborted, the
	 * abortion reason is propagated to userspace when attempting to commit
	 * the transaction. If the log does not contain any of these inodes, we
	 * allow the tasks to sync it.
	 */
	if (ret && (root_log_pinned || dest_log_pinned)) {
		if (btrfs_inode_in_log(BTRFS_I(old_dir), fs_info->generation) ||
		    btrfs_inode_in_log(BTRFS_I(new_dir), fs_info->generation) ||
		    btrfs_inode_in_log(BTRFS_I(old_inode), fs_info->generation) ||
		    (new_inode &&
		     btrfs_inode_in_log(BTRFS_I(new_inode), fs_info->generation)))
			btrfs_set_log_full_commit(trans);

		if (root_log_pinned) {
			btrfs_end_log_trans(root);
			root_log_pinned = false;
		}
		if (dest_log_pinned) {
			btrfs_end_log_trans(dest);
			dest_log_pinned = false;
		}
	}
	if (!ret && sync_log_root && !commit_transaction) {
		ret = btrfs_sync_log(trans, BTRFS_I(old_inode)->root,
				     &ctx_root);
		if (ret)
			commit_transaction = true;
	}
	if (!ret && sync_log_dest && !commit_transaction) {
		ret = btrfs_sync_log(trans, BTRFS_I(new_inode)->root,
				     &ctx_dest);
		if (ret)
			commit_transaction = true;
	}
	if (commit_transaction) {
		/*
		 * We may have set commit_transaction when logging the new name
		 * in the destination root, in which case we left the source
		 * root context in the list of log contextes. So make sure we
		 * remove it to avoid invalid memory accesses, since the context
		 * was allocated in our stack frame.
		 */
		if (sync_log_root) {
			mutex_lock(&root->log_mutex);
			list_del_init(&ctx_root.list);
			mutex_unlock(&root->log_mutex);
		}
		ret = btrfs_commit_transaction(trans);
	} else {
		int ret2;

		ret2 = btrfs_end_transaction(trans);
		ret = ret ? ret : ret2;
	}
out_notrans:
	if (new_ino == BTRFS_FIRST_FREE_OBJECTID ||
	    old_ino == BTRFS_FIRST_FREE_OBJECTID)
		up_read(&fs_info->subvol_sem);

	ASSERT(list_empty(&ctx_root.list));
	ASSERT(list_empty(&ctx_dest.list));

	return ret;
}

static int btrfs_whiteout_for_rename(struct btrfs_trans_handle *trans,
				     struct btrfs_root *root,
				     struct inode *dir,
				     struct dentry *dentry)
{
	int ret;
	struct inode *inode;
	u64 objectid;
	u64 index;

	ret = btrfs_find_free_ino(root, &objectid);
	if (ret)
		return ret;

	inode = btrfs_new_inode(trans, root, dir,
				dentry->d_name.name,
				dentry->d_name.len,
				btrfs_ino(BTRFS_I(dir)),
				objectid,
				S_IFCHR | WHITEOUT_MODE,
				&index);

	if (IS_ERR(inode)) {
		ret = PTR_ERR(inode);
		return ret;
	}

	inode->i_op = &btrfs_special_inode_operations;
	init_special_inode(inode, inode->i_mode,
		WHITEOUT_DEV);

	ret = btrfs_init_inode_security(trans, inode, dir,
				&dentry->d_name);
	if (ret)
		goto out;

	ret = btrfs_add_nondir(trans, BTRFS_I(dir), dentry,
				BTRFS_I(inode), 0, index);
	if (ret)
		goto out;

	ret = btrfs_update_inode(trans, root, inode);
out:
	unlock_new_inode(inode);
	if (ret)
		inode_dec_link_count(inode);
	iput(inode);

	return ret;
}

static int btrfs_rename(struct inode *old_dir, struct dentry *old_dentry,
			   struct inode *new_dir, struct dentry *new_dentry,
			   unsigned int flags)
{
	struct btrfs_fs_info *fs_info = btrfs_sb(old_dir->i_sb);
	struct btrfs_trans_handle *trans;
	unsigned int trans_num_items;
	struct btrfs_root *root = BTRFS_I(old_dir)->root;
	struct btrfs_root *dest = BTRFS_I(new_dir)->root;
	struct inode *new_inode = d_inode(new_dentry);
	struct inode *old_inode = d_inode(old_dentry);
	u64 index = 0;
	int ret;
	u64 old_ino = btrfs_ino(BTRFS_I(old_inode));
	bool log_pinned = false;
	struct btrfs_log_ctx ctx;
	bool sync_log = false;
	bool commit_transaction = false;

	if (btrfs_ino(BTRFS_I(new_dir)) == BTRFS_EMPTY_SUBVOL_DIR_OBJECTID)
		return -EPERM;

	/* we only allow rename subvolume link between subvolumes */
	if (old_ino != BTRFS_FIRST_FREE_OBJECTID && root != dest)
		return -EXDEV;

	if (old_ino == BTRFS_EMPTY_SUBVOL_DIR_OBJECTID ||
	    (new_inode && btrfs_ino(BTRFS_I(new_inode)) == BTRFS_FIRST_FREE_OBJECTID))
		return -ENOTEMPTY;

	if (S_ISDIR(old_inode->i_mode) && new_inode &&
	    new_inode->i_size > BTRFS_EMPTY_DIR_SIZE)
		return -ENOTEMPTY;


	/* check for collisions, even if the  name isn't there */
	ret = btrfs_check_dir_item_collision(dest, new_dir->i_ino,
			     new_dentry->d_name.name,
			     new_dentry->d_name.len);

	if (ret) {
		if (ret == -EEXIST) {
			/* we shouldn't get
			 * eexist without a new_inode */
			if (WARN_ON(!new_inode)) {
				return ret;
			}
		} else {
			/* maybe -EOVERFLOW */
			return ret;
		}
	}
	ret = 0;

	/*
	 * we're using rename to replace one file with another.  Start IO on it
	 * now so  we don't add too much work to the end of the transaction
	 */
	if (new_inode && S_ISREG(old_inode->i_mode) && new_inode->i_size)
		filemap_flush(old_inode->i_mapping);

	/* close the racy window with snapshot create/destroy ioctl */
	if (old_ino == BTRFS_FIRST_FREE_OBJECTID)
		down_read(&fs_info->subvol_sem);
	/*
	 * We want to reserve the absolute worst case amount of items.  So if
	 * both inodes are subvols and we need to unlink them then that would
	 * require 4 item modifications, but if they are both normal inodes it
	 * would require 5 item modifications, so we'll assume they are normal
	 * inodes.  So 5 * 2 is 10, plus 1 for the new link, so 11 total items
	 * should cover the worst case number of items we'll modify.
	 * If our rename has the whiteout flag, we need more 5 units for the
	 * new inode (1 inode item, 1 inode ref, 2 dir items and 1 xattr item
	 * when selinux is enabled).
	 */
	trans_num_items = 11;
	if (flags & RENAME_WHITEOUT)
		trans_num_items += 5;
	trans = btrfs_start_transaction(root, trans_num_items);
	if (IS_ERR(trans)) {
		ret = PTR_ERR(trans);
		goto out_notrans;
	}

	if (dest != root)
		btrfs_record_root_in_trans(trans, dest);

	ret = btrfs_set_inode_index(BTRFS_I(new_dir), &index);
	if (ret)
		goto out_fail;

	BTRFS_I(old_inode)->dir_index = 0ULL;
	if (unlikely(old_ino == BTRFS_FIRST_FREE_OBJECTID)) {
		/* force full log commit if subvolume involved. */
		btrfs_set_log_full_commit(trans);
	} else {
		btrfs_pin_log_trans(root);
		log_pinned = true;
		ret = btrfs_insert_inode_ref(trans, dest,
					     new_dentry->d_name.name,
					     new_dentry->d_name.len,
					     old_ino,
					     btrfs_ino(BTRFS_I(new_dir)), index);
		if (ret)
			goto out_fail;
	}

	inode_inc_iversion(old_dir);
	inode_inc_iversion(new_dir);
	inode_inc_iversion(old_inode);
	old_dir->i_ctime = old_dir->i_mtime =
	new_dir->i_ctime = new_dir->i_mtime =
	old_inode->i_ctime = current_time(old_dir);

	if (old_dentry->d_parent != new_dentry->d_parent)
		btrfs_record_unlink_dir(trans, BTRFS_I(old_dir),
				BTRFS_I(old_inode), 1);

	if (unlikely(old_ino == BTRFS_FIRST_FREE_OBJECTID)) {
		ret = btrfs_unlink_subvol(trans, old_dir, old_dentry);
	} else {
		ret = __btrfs_unlink_inode(trans, root, BTRFS_I(old_dir),
					BTRFS_I(d_inode(old_dentry)),
					old_dentry->d_name.name,
					old_dentry->d_name.len);
		if (!ret)
			ret = btrfs_update_inode(trans, root, old_inode);
	}
	if (ret) {
		btrfs_abort_transaction(trans, ret);
		goto out_fail;
	}

	if (new_inode) {
		inode_inc_iversion(new_inode);
		new_inode->i_ctime = current_time(new_inode);
		if (unlikely(btrfs_ino(BTRFS_I(new_inode)) ==
			     BTRFS_EMPTY_SUBVOL_DIR_OBJECTID)) {
			ret = btrfs_unlink_subvol(trans, new_dir, new_dentry);
			BUG_ON(new_inode->i_nlink == 0);
		} else {
			ret = btrfs_unlink_inode(trans, dest, BTRFS_I(new_dir),
						 BTRFS_I(d_inode(new_dentry)),
						 new_dentry->d_name.name,
						 new_dentry->d_name.len);
		}
		if (!ret && new_inode->i_nlink == 0)
			ret = btrfs_orphan_add(trans,
					BTRFS_I(d_inode(new_dentry)));
		if (ret) {
			btrfs_abort_transaction(trans, ret);
			goto out_fail;
		}
	}

	ret = btrfs_add_link(trans, BTRFS_I(new_dir), BTRFS_I(old_inode),
			     new_dentry->d_name.name,
			     new_dentry->d_name.len, 0, index);
	if (ret) {
		btrfs_abort_transaction(trans, ret);
		goto out_fail;
	}

	if (old_inode->i_nlink == 1)
		BTRFS_I(old_inode)->dir_index = index;

	if (log_pinned) {
		struct dentry *parent = new_dentry->d_parent;

		btrfs_init_log_ctx(&ctx, old_inode);
		ret = btrfs_log_new_name(trans, BTRFS_I(old_inode),
					 BTRFS_I(old_dir), parent,
					 false, &ctx);
		if (ret == BTRFS_NEED_LOG_SYNC)
			sync_log = true;
		else if (ret == BTRFS_NEED_TRANS_COMMIT)
			commit_transaction = true;
		ret = 0;
		btrfs_end_log_trans(root);
		log_pinned = false;
	}

	if (flags & RENAME_WHITEOUT) {
		ret = btrfs_whiteout_for_rename(trans, root, old_dir,
						old_dentry);

		if (ret) {
			btrfs_abort_transaction(trans, ret);
			goto out_fail;
		}
	}
out_fail:
	/*
	 * If we have pinned the log and an error happened, we unpin tasks
	 * trying to sync the log and force them to fallback to a transaction
	 * commit if the log currently contains any of the inodes involved in
	 * this rename operation (to ensure we do not persist a log with an
	 * inconsistent state for any of these inodes or leading to any
	 * inconsistencies when replayed). If the transaction was aborted, the
	 * abortion reason is propagated to userspace when attempting to commit
	 * the transaction. If the log does not contain any of these inodes, we
	 * allow the tasks to sync it.
	 */
	if (ret && log_pinned) {
		if (btrfs_inode_in_log(BTRFS_I(old_dir), fs_info->generation) ||
		    btrfs_inode_in_log(BTRFS_I(new_dir), fs_info->generation) ||
		    btrfs_inode_in_log(BTRFS_I(old_inode), fs_info->generation) ||
		    (new_inode &&
		     btrfs_inode_in_log(BTRFS_I(new_inode), fs_info->generation)))
			btrfs_set_log_full_commit(trans);

		btrfs_end_log_trans(root);
		log_pinned = false;
	}
	if (!ret && sync_log) {
		ret = btrfs_sync_log(trans, BTRFS_I(old_inode)->root, &ctx);
		if (ret)
			commit_transaction = true;
	} else if (sync_log) {
		mutex_lock(&root->log_mutex);
		list_del(&ctx.list);
		mutex_unlock(&root->log_mutex);
	}
	if (commit_transaction) {
		ret = btrfs_commit_transaction(trans);
	} else {
		int ret2;

		ret2 = btrfs_end_transaction(trans);
		ret = ret ? ret : ret2;
	}
out_notrans:
	if (old_ino == BTRFS_FIRST_FREE_OBJECTID)
		up_read(&fs_info->subvol_sem);

	return ret;
}

static int btrfs_rename2(struct inode *old_dir, struct dentry *old_dentry,
			 struct inode *new_dir, struct dentry *new_dentry,
			 unsigned int flags)
{
	if (flags & ~(RENAME_NOREPLACE | RENAME_EXCHANGE | RENAME_WHITEOUT))
		return -EINVAL;

	if (flags & RENAME_EXCHANGE)
		return btrfs_rename_exchange(old_dir, old_dentry, new_dir,
					  new_dentry);

	return btrfs_rename(old_dir, old_dentry, new_dir, new_dentry, flags);
}

struct btrfs_delalloc_work {
	struct inode *inode;
	struct completion completion;
	struct list_head list;
	struct btrfs_work work;
};

static void btrfs_run_delalloc_work(struct btrfs_work *work)
{
	struct btrfs_delalloc_work *delalloc_work;
	struct inode *inode;

	delalloc_work = container_of(work, struct btrfs_delalloc_work,
				     work);
	inode = delalloc_work->inode;
	filemap_flush(inode->i_mapping);
	if (test_bit(BTRFS_INODE_HAS_ASYNC_EXTENT,
				&BTRFS_I(inode)->runtime_flags))
		filemap_flush(inode->i_mapping);

	iput(inode);
	complete(&delalloc_work->completion);
}

static struct btrfs_delalloc_work *btrfs_alloc_delalloc_work(struct inode *inode)
{
	struct btrfs_delalloc_work *work;

	work = kmalloc(sizeof(*work), GFP_NOFS);
	if (!work)
		return NULL;

	init_completion(&work->completion);
	INIT_LIST_HEAD(&work->list);
	work->inode = inode;
	btrfs_init_work(&work->work, btrfs_run_delalloc_work, NULL, NULL);

	return work;
}

/*
 * some fairly slow code that needs optimization. This walks the list
 * of all the inodes with pending delalloc and forces them to disk.
 */
static int start_delalloc_inodes(struct btrfs_root *root, int nr, bool snapshot)
{
	struct btrfs_inode *binode;
	struct inode *inode;
	struct btrfs_delalloc_work *work, *next;
	struct list_head works;
	struct list_head splice;
	int ret = 0;

	INIT_LIST_HEAD(&works);
	INIT_LIST_HEAD(&splice);

	mutex_lock(&root->delalloc_mutex);
	spin_lock(&root->delalloc_lock);
	list_splice_init(&root->delalloc_inodes, &splice);
	while (!list_empty(&splice)) {
		binode = list_entry(splice.next, struct btrfs_inode,
				    delalloc_inodes);

		list_move_tail(&binode->delalloc_inodes,
			       &root->delalloc_inodes);
		inode = igrab(&binode->vfs_inode);
		if (!inode) {
			cond_resched_lock(&root->delalloc_lock);
			continue;
		}
		spin_unlock(&root->delalloc_lock);

		if (snapshot)
			set_bit(BTRFS_INODE_SNAPSHOT_FLUSH,
				&binode->runtime_flags);
		work = btrfs_alloc_delalloc_work(inode);
		if (!work) {
			iput(inode);
			ret = -ENOMEM;
			goto out;
		}
		list_add_tail(&work->list, &works);
		btrfs_queue_work(root->fs_info->flush_workers,
				 &work->work);
		ret++;
		if (nr != -1 && ret >= nr)
			goto out;
		cond_resched();
		spin_lock(&root->delalloc_lock);
	}
	spin_unlock(&root->delalloc_lock);

out:
	list_for_each_entry_safe(work, next, &works, list) {
		list_del_init(&work->list);
		wait_for_completion(&work->completion);
		kfree(work);
	}

	if (!list_empty(&splice)) {
		spin_lock(&root->delalloc_lock);
		list_splice_tail(&splice, &root->delalloc_inodes);
		spin_unlock(&root->delalloc_lock);
	}
	mutex_unlock(&root->delalloc_mutex);
	return ret;
}

int btrfs_start_delalloc_snapshot(struct btrfs_root *root)
{
	struct btrfs_fs_info *fs_info = root->fs_info;
	int ret;

	if (test_bit(BTRFS_FS_STATE_ERROR, &fs_info->fs_state))
		return -EROFS;

	ret = start_delalloc_inodes(root, -1, true);
	if (ret > 0)
		ret = 0;
	return ret;
}

int btrfs_start_delalloc_roots(struct btrfs_fs_info *fs_info, int nr)
{
	struct btrfs_root *root;
	struct list_head splice;
	int ret;

	if (test_bit(BTRFS_FS_STATE_ERROR, &fs_info->fs_state))
		return -EROFS;

	INIT_LIST_HEAD(&splice);

	mutex_lock(&fs_info->delalloc_root_mutex);
	spin_lock(&fs_info->delalloc_root_lock);
	list_splice_init(&fs_info->delalloc_roots, &splice);
	while (!list_empty(&splice) && nr) {
		root = list_first_entry(&splice, struct btrfs_root,
					delalloc_root);
		root = btrfs_grab_fs_root(root);
		BUG_ON(!root);
		list_move_tail(&root->delalloc_root,
			       &fs_info->delalloc_roots);
		spin_unlock(&fs_info->delalloc_root_lock);

		ret = start_delalloc_inodes(root, nr, false);
		btrfs_put_fs_root(root);
		if (ret < 0)
			goto out;

		if (nr != -1) {
			nr -= ret;
			WARN_ON(nr < 0);
		}
		spin_lock(&fs_info->delalloc_root_lock);
	}
	spin_unlock(&fs_info->delalloc_root_lock);

	ret = 0;
out:
	if (!list_empty(&splice)) {
		spin_lock(&fs_info->delalloc_root_lock);
		list_splice_tail(&splice, &fs_info->delalloc_roots);
		spin_unlock(&fs_info->delalloc_root_lock);
	}
	mutex_unlock(&fs_info->delalloc_root_mutex);
	return ret;
}

static int btrfs_symlink(struct inode *dir, struct dentry *dentry,
			 const char *symname)
{
	struct btrfs_fs_info *fs_info = btrfs_sb(dir->i_sb);
	struct btrfs_trans_handle *trans;
	struct btrfs_root *root = BTRFS_I(dir)->root;
	struct btrfs_path *path;
	struct btrfs_key key;
	struct inode *inode = NULL;
	int err;
	u64 objectid;
	u64 index = 0;
	int name_len;
	int datasize;
	unsigned long ptr;
	struct btrfs_file_extent_item *ei;
	struct extent_buffer *leaf;

	name_len = strlen(symname);
	if (name_len > BTRFS_MAX_INLINE_DATA_SIZE(fs_info))
		return -ENAMETOOLONG;

	/*
	 * 2 items for inode item and ref
	 * 2 items for dir items
	 * 1 item for updating parent inode item
	 * 1 item for the inline extent item
	 * 1 item for xattr if selinux is on
	 */
	trans = btrfs_start_transaction(root, 7);
	if (IS_ERR(trans))
		return PTR_ERR(trans);

	err = btrfs_find_free_ino(root, &objectid);
	if (err)
		goto out_unlock;

	inode = btrfs_new_inode(trans, root, dir, dentry->d_name.name,
				dentry->d_name.len, btrfs_ino(BTRFS_I(dir)),
				objectid, S_IFLNK|S_IRWXUGO, &index);
	if (IS_ERR(inode)) {
		err = PTR_ERR(inode);
		inode = NULL;
		goto out_unlock;
	}

	/*
	* If the active LSM wants to access the inode during
	* d_instantiate it needs these. Smack checks to see
	* if the filesystem supports xattrs by looking at the
	* ops vector.
	*/
	inode->i_fop = &btrfs_file_operations;
	inode->i_op = &btrfs_file_inode_operations;
	inode->i_mapping->a_ops = &btrfs_aops;
	BTRFS_I(inode)->io_tree.ops = &btrfs_extent_io_ops;

	err = btrfs_init_inode_security(trans, inode, dir, &dentry->d_name);
	if (err)
		goto out_unlock;

	path = btrfs_alloc_path();
	if (!path) {
		err = -ENOMEM;
		goto out_unlock;
	}
	key.objectid = btrfs_ino(BTRFS_I(inode));
	key.offset = 0;
	key.type = BTRFS_EXTENT_DATA_KEY;
	datasize = btrfs_file_extent_calc_inline_size(name_len);
	err = btrfs_insert_empty_item(trans, root, path, &key,
				      datasize);
	if (err) {
		btrfs_free_path(path);
		goto out_unlock;
	}
	leaf = path->nodes[0];
	ei = btrfs_item_ptr(leaf, path->slots[0],
			    struct btrfs_file_extent_item);
	btrfs_set_file_extent_generation(leaf, ei, trans->transid);
	btrfs_set_file_extent_type(leaf, ei,
				   BTRFS_FILE_EXTENT_INLINE);
	btrfs_set_file_extent_encryption(leaf, ei, 0);
	btrfs_set_file_extent_compression(leaf, ei, 0);
	btrfs_set_file_extent_other_encoding(leaf, ei, 0);
	btrfs_set_file_extent_ram_bytes(leaf, ei, name_len);

	ptr = btrfs_file_extent_inline_start(ei);
	write_extent_buffer(leaf, symname, ptr, name_len);
	btrfs_mark_buffer_dirty(leaf);
	btrfs_free_path(path);

	inode->i_op = &btrfs_symlink_inode_operations;
	inode_nohighmem(inode);
	inode_set_bytes(inode, name_len);
	btrfs_i_size_write(BTRFS_I(inode), name_len);
	err = btrfs_update_inode(trans, root, inode);
	/*
	 * Last step, add directory indexes for our symlink inode. This is the
	 * last step to avoid extra cleanup of these indexes if an error happens
	 * elsewhere above.
	 */
	if (!err)
		err = btrfs_add_nondir(trans, BTRFS_I(dir), dentry,
				BTRFS_I(inode), 0, index);
	if (err)
		goto out_unlock;

	d_instantiate_new(dentry, inode);

out_unlock:
	btrfs_end_transaction(trans);
	if (err && inode) {
		inode_dec_link_count(inode);
		discard_new_inode(inode);
	}
	btrfs_btree_balance_dirty(fs_info);
	return err;
}

static int __btrfs_prealloc_file_range(struct inode *inode, int mode,
				       u64 start, u64 num_bytes, u64 min_size,
				       loff_t actual_len, u64 *alloc_hint,
				       struct btrfs_trans_handle *trans)
{
	struct btrfs_fs_info *fs_info = btrfs_sb(inode->i_sb);
	struct extent_map_tree *em_tree = &BTRFS_I(inode)->extent_tree;
	struct extent_map *em;
	struct btrfs_root *root = BTRFS_I(inode)->root;
	struct btrfs_key ins;
	u64 cur_offset = start;
	u64 clear_offset = start;
	u64 i_size;
	u64 cur_bytes;
	u64 last_alloc = (u64)-1;
	int ret = 0;
	bool own_trans = true;
	u64 end = start + num_bytes - 1;

	if (trans)
		own_trans = false;
	while (num_bytes > 0) {
		if (own_trans) {
			trans = btrfs_start_transaction(root, 3);
			if (IS_ERR(trans)) {
				ret = PTR_ERR(trans);
				break;
			}
		}

		cur_bytes = min_t(u64, num_bytes, SZ_256M);
		cur_bytes = max(cur_bytes, min_size);
		/*
		 * If we are severely fragmented we could end up with really
		 * small allocations, so if the allocator is returning small
		 * chunks lets make its job easier by only searching for those
		 * sized chunks.
		 */
		cur_bytes = min(cur_bytes, last_alloc);
		ret = btrfs_reserve_extent(root, cur_bytes, cur_bytes,
				min_size, 0, *alloc_hint, &ins, 1, 0);
		if (ret) {
			if (own_trans)
				btrfs_end_transaction(trans);
			break;
		}

		/*
		 * We've reserved this space, and thus converted it from
		 * ->bytes_may_use to ->bytes_reserved.  Any error that happens
		 * from here on out we will only need to clear our reservation
		 * for the remaining unreserved area, so advance our
		 * clear_offset by our extent size.
		 */
		clear_offset += ins.offset;
		btrfs_dec_block_group_reservations(fs_info, ins.objectid);

		last_alloc = ins.offset;
		ret = insert_reserved_file_extent(trans, inode,
						  cur_offset, ins.objectid,
						  ins.offset, ins.offset,
						  ins.offset, 0, 0, 0,
						  BTRFS_FILE_EXTENT_PREALLOC);
		if (ret) {
			btrfs_free_reserved_extent(fs_info, ins.objectid,
						   ins.offset, 0);
			btrfs_abort_transaction(trans, ret);
			if (own_trans)
				btrfs_end_transaction(trans);
			break;
		}

		btrfs_drop_extent_cache(BTRFS_I(inode), cur_offset,
					cur_offset + ins.offset -1, 0);

		em = alloc_extent_map();
		if (!em) {
			set_bit(BTRFS_INODE_NEEDS_FULL_SYNC,
				&BTRFS_I(inode)->runtime_flags);
			goto next;
		}

		em->start = cur_offset;
		em->orig_start = cur_offset;
		em->len = ins.offset;
		em->block_start = ins.objectid;
		em->block_len = ins.offset;
		em->orig_block_len = ins.offset;
		em->ram_bytes = ins.offset;
		set_bit(EXTENT_FLAG_PREALLOC, &em->flags);
		em->generation = trans->transid;

		while (1) {
			write_lock(&em_tree->lock);
			ret = add_extent_mapping(em_tree, em, 1);
			write_unlock(&em_tree->lock);
			if (ret != -EEXIST)
				break;
			btrfs_drop_extent_cache(BTRFS_I(inode), cur_offset,
						cur_offset + ins.offset - 1,
						0);
		}
		free_extent_map(em);
next:
		num_bytes -= ins.offset;
		cur_offset += ins.offset;
		*alloc_hint = ins.objectid + ins.offset;

		inode_inc_iversion(inode);
		inode->i_ctime = current_time(inode);
		BTRFS_I(inode)->flags |= BTRFS_INODE_PREALLOC;
		if (!(mode & FALLOC_FL_KEEP_SIZE) &&
		    (actual_len > inode->i_size) &&
		    (cur_offset > inode->i_size)) {
			if (cur_offset > actual_len)
				i_size = actual_len;
			else
				i_size = cur_offset;
			i_size_write(inode, i_size);
			btrfs_ordered_update_i_size(inode, i_size, NULL);
		}

		ret = btrfs_update_inode(trans, root, inode);

		if (ret) {
			btrfs_abort_transaction(trans, ret);
			if (own_trans)
				btrfs_end_transaction(trans);
			break;
		}

		if (own_trans)
			btrfs_end_transaction(trans);
	}
	if (clear_offset < end)
		btrfs_free_reserved_data_space(inode, NULL, clear_offset,
			end - clear_offset + 1);
	return ret;
}

int btrfs_prealloc_file_range(struct inode *inode, int mode,
			      u64 start, u64 num_bytes, u64 min_size,
			      loff_t actual_len, u64 *alloc_hint)
{
	return __btrfs_prealloc_file_range(inode, mode, start, num_bytes,
					   min_size, actual_len, alloc_hint,
					   NULL);
}

int btrfs_prealloc_file_range_trans(struct inode *inode,
				    struct btrfs_trans_handle *trans, int mode,
				    u64 start, u64 num_bytes, u64 min_size,
				    loff_t actual_len, u64 *alloc_hint)
{
	return __btrfs_prealloc_file_range(inode, mode, start, num_bytes,
					   min_size, actual_len, alloc_hint, trans);
}

static int btrfs_set_page_dirty(struct page *page)
{
	return __set_page_dirty_nobuffers(page);
}

static int btrfs_permission(struct inode *inode, int mask)
{
	struct btrfs_root *root = BTRFS_I(inode)->root;
	umode_t mode = inode->i_mode;

	if (mask & MAY_WRITE &&
	    (S_ISREG(mode) || S_ISDIR(mode) || S_ISLNK(mode))) {
		if (btrfs_root_readonly(root))
			return -EROFS;
		if (BTRFS_I(inode)->flags & BTRFS_INODE_READONLY)
			return -EACCES;
	}
	return generic_permission(inode, mask);
}

static int btrfs_tmpfile(struct inode *dir, struct dentry *dentry, umode_t mode)
{
	struct btrfs_fs_info *fs_info = btrfs_sb(dir->i_sb);
	struct btrfs_trans_handle *trans;
	struct btrfs_root *root = BTRFS_I(dir)->root;
	struct inode *inode = NULL;
	u64 objectid;
	u64 index;
	int ret = 0;

	/*
	 * 5 units required for adding orphan entry
	 */
	trans = btrfs_start_transaction(root, 5);
	if (IS_ERR(trans))
		return PTR_ERR(trans);

	ret = btrfs_find_free_ino(root, &objectid);
	if (ret)
		goto out;

	inode = btrfs_new_inode(trans, root, dir, NULL, 0,
			btrfs_ino(BTRFS_I(dir)), objectid, mode, &index);
	if (IS_ERR(inode)) {
		ret = PTR_ERR(inode);
		inode = NULL;
		goto out;
	}

	inode->i_fop = &btrfs_file_operations;
	inode->i_op = &btrfs_file_inode_operations;

	inode->i_mapping->a_ops = &btrfs_aops;
	BTRFS_I(inode)->io_tree.ops = &btrfs_extent_io_ops;

	ret = btrfs_init_inode_security(trans, inode, dir, NULL);
	if (ret)
		goto out;

	ret = btrfs_update_inode(trans, root, inode);
	if (ret)
		goto out;
	ret = btrfs_orphan_add(trans, BTRFS_I(inode));
	if (ret)
		goto out;

	/*
	 * We set number of links to 0 in btrfs_new_inode(), and here we set
	 * it to 1 because d_tmpfile() will issue a warning if the count is 0,
	 * through:
	 *
	 *    d_tmpfile() -> inode_dec_link_count() -> drop_nlink()
	 */
	set_nlink(inode, 1);
	d_tmpfile(dentry, inode);
	unlock_new_inode(inode);
	mark_inode_dirty(inode);
out:
	btrfs_end_transaction(trans);
	if (ret && inode)
		discard_new_inode(inode);
	btrfs_btree_balance_dirty(fs_info);
	return ret;
}

void btrfs_set_range_writeback(struct extent_io_tree *tree, u64 start, u64 end)
{
	struct inode *inode = tree->private_data;
	unsigned long index = start >> PAGE_SHIFT;
	unsigned long end_index = end >> PAGE_SHIFT;
	struct page *page;

	while (index <= end_index) {
		page = find_get_page(inode->i_mapping, index);
		ASSERT(page); /* Pages should be in the extent_io_tree */
		set_page_writeback(page);
		put_page(page);
		index++;
	}
}

#ifdef CONFIG_SWAP
/*
 * Add an entry indicating a block group or device which is pinned by a
 * swapfile. Returns 0 on success, 1 if there is already an entry for it, or a
 * negative errno on failure.
 */
static int btrfs_add_swapfile_pin(struct inode *inode, void *ptr,
				  bool is_block_group)
{
	struct btrfs_fs_info *fs_info = BTRFS_I(inode)->root->fs_info;
	struct btrfs_swapfile_pin *sp, *entry;
	struct rb_node **p;
	struct rb_node *parent = NULL;

	sp = kmalloc(sizeof(*sp), GFP_NOFS);
	if (!sp)
		return -ENOMEM;
	sp->ptr = ptr;
	sp->inode = inode;
	sp->is_block_group = is_block_group;

	spin_lock(&fs_info->swapfile_pins_lock);
	p = &fs_info->swapfile_pins.rb_node;
	while (*p) {
		parent = *p;
		entry = rb_entry(parent, struct btrfs_swapfile_pin, node);
		if (sp->ptr < entry->ptr ||
		    (sp->ptr == entry->ptr && sp->inode < entry->inode)) {
			p = &(*p)->rb_left;
		} else if (sp->ptr > entry->ptr ||
			   (sp->ptr == entry->ptr && sp->inode > entry->inode)) {
			p = &(*p)->rb_right;
		} else {
			spin_unlock(&fs_info->swapfile_pins_lock);
			kfree(sp);
			return 1;
		}
	}
	rb_link_node(&sp->node, parent, p);
	rb_insert_color(&sp->node, &fs_info->swapfile_pins);
	spin_unlock(&fs_info->swapfile_pins_lock);
	return 0;
}

/* Free all of the entries pinned by this swapfile. */
static void btrfs_free_swapfile_pins(struct inode *inode)
{
	struct btrfs_fs_info *fs_info = BTRFS_I(inode)->root->fs_info;
	struct btrfs_swapfile_pin *sp;
	struct rb_node *node, *next;

	spin_lock(&fs_info->swapfile_pins_lock);
	node = rb_first(&fs_info->swapfile_pins);
	while (node) {
		next = rb_next(node);
		sp = rb_entry(node, struct btrfs_swapfile_pin, node);
		if (sp->inode == inode) {
			rb_erase(&sp->node, &fs_info->swapfile_pins);
			if (sp->is_block_group)
				btrfs_put_block_group(sp->ptr);
			kfree(sp);
		}
		node = next;
	}
	spin_unlock(&fs_info->swapfile_pins_lock);
}

struct btrfs_swap_info {
	u64 start;
	u64 block_start;
	u64 block_len;
	u64 lowest_ppage;
	u64 highest_ppage;
	unsigned long nr_pages;
	int nr_extents;
};

static int btrfs_add_swap_extent(struct swap_info_struct *sis,
				 struct btrfs_swap_info *bsi)
{
	unsigned long nr_pages;
	u64 first_ppage, first_ppage_reported, next_ppage;
	int ret;

	first_ppage = ALIGN(bsi->block_start, PAGE_SIZE) >> PAGE_SHIFT;
	next_ppage = ALIGN_DOWN(bsi->block_start + bsi->block_len,
				PAGE_SIZE) >> PAGE_SHIFT;

	if (first_ppage >= next_ppage)
		return 0;
	nr_pages = next_ppage - first_ppage;

	first_ppage_reported = first_ppage;
	if (bsi->start == 0)
		first_ppage_reported++;
	if (bsi->lowest_ppage > first_ppage_reported)
		bsi->lowest_ppage = first_ppage_reported;
	if (bsi->highest_ppage < (next_ppage - 1))
		bsi->highest_ppage = next_ppage - 1;

	ret = add_swap_extent(sis, bsi->nr_pages, nr_pages, first_ppage);
	if (ret < 0)
		return ret;
	bsi->nr_extents += ret;
	bsi->nr_pages += nr_pages;
	return 0;
}

static void btrfs_swap_deactivate(struct file *file)
{
	struct inode *inode = file_inode(file);

	btrfs_free_swapfile_pins(inode);
	atomic_dec(&BTRFS_I(inode)->root->nr_swapfiles);
}

static int btrfs_swap_activate(struct swap_info_struct *sis, struct file *file,
			       sector_t *span)
{
	struct inode *inode = file_inode(file);
	struct btrfs_fs_info *fs_info = BTRFS_I(inode)->root->fs_info;
	struct extent_io_tree *io_tree = &BTRFS_I(inode)->io_tree;
	struct extent_state *cached_state = NULL;
	struct extent_map *em = NULL;
	struct btrfs_device *device = NULL;
	struct btrfs_swap_info bsi = {
		.lowest_ppage = (sector_t)-1ULL,
	};
	int ret = 0;
	u64 isize;
	u64 start;

	/*
	 * If the swap file was just created, make sure delalloc is done. If the
	 * file changes again after this, the user is doing something stupid and
	 * we don't really care.
	 */
	ret = btrfs_wait_ordered_range(inode, 0, (u64)-1);
	if (ret)
		return ret;

	/*
	 * The inode is locked, so these flags won't change after we check them.
	 */
	if (BTRFS_I(inode)->flags & BTRFS_INODE_COMPRESS) {
		btrfs_warn(fs_info, "swapfile must not be compressed");
		return -EINVAL;
	}
	if (!(BTRFS_I(inode)->flags & BTRFS_INODE_NODATACOW)) {
		btrfs_warn(fs_info, "swapfile must not be copy-on-write");
		return -EINVAL;
	}
	if (!(BTRFS_I(inode)->flags & BTRFS_INODE_NODATASUM)) {
		btrfs_warn(fs_info, "swapfile must not be checksummed");
		return -EINVAL;
	}

	/*
	 * Balance or device remove/replace/resize can move stuff around from
	 * under us. The EXCL_OP flag makes sure they aren't running/won't run
	 * concurrently while we are mapping the swap extents, and
	 * fs_info->swapfile_pins prevents them from running while the swap file
	 * is active and moving the extents. Note that this also prevents a
	 * concurrent device add which isn't actually necessary, but it's not
	 * really worth the trouble to allow it.
	 */
	if (test_and_set_bit(BTRFS_FS_EXCL_OP, &fs_info->flags)) {
		btrfs_warn(fs_info,
	   "cannot activate swapfile while exclusive operation is running");
		return -EBUSY;
	}
	/*
	 * Snapshots can create extents which require COW even if NODATACOW is
	 * set. We use this counter to prevent snapshots. We must increment it
	 * before walking the extents because we don't want a concurrent
	 * snapshot to run after we've already checked the extents.
	 */
	atomic_inc(&BTRFS_I(inode)->root->nr_swapfiles);

	isize = ALIGN_DOWN(inode->i_size, fs_info->sectorsize);

	lock_extent_bits(io_tree, 0, isize - 1, &cached_state);
	start = 0;
	while (start < isize) {
		u64 logical_block_start, physical_block_start;
		struct btrfs_block_group *bg;
		u64 len = isize - start;

		em = btrfs_get_extent(BTRFS_I(inode), NULL, 0, start, len);
		if (IS_ERR(em)) {
			ret = PTR_ERR(em);
			goto out;
		}

		if (em->block_start == EXTENT_MAP_HOLE) {
			btrfs_warn(fs_info, "swapfile must not have holes");
			ret = -EINVAL;
			goto out;
		}
		if (em->block_start == EXTENT_MAP_INLINE) {
			/*
			 * It's unlikely we'll ever actually find ourselves
			 * here, as a file small enough to fit inline won't be
			 * big enough to store more than the swap header, but in
			 * case something changes in the future, let's catch it
			 * here rather than later.
			 */
			btrfs_warn(fs_info, "swapfile must not be inline");
			ret = -EINVAL;
			goto out;
		}
		if (test_bit(EXTENT_FLAG_COMPRESSED, &em->flags)) {
			btrfs_warn(fs_info, "swapfile must not be compressed");
			ret = -EINVAL;
			goto out;
		}

		logical_block_start = em->block_start + (start - em->start);
		len = min(len, em->len - (start - em->start));
		free_extent_map(em);
		em = NULL;

		ret = can_nocow_extent(inode, start, &len, NULL, NULL, NULL);
		if (ret < 0) {
			goto out;
		} else if (ret) {
			ret = 0;
		} else {
			btrfs_warn(fs_info,
				   "swapfile must not be copy-on-write");
			ret = -EINVAL;
			goto out;
		}

		em = btrfs_get_chunk_map(fs_info, logical_block_start, len);
		if (IS_ERR(em)) {
			ret = PTR_ERR(em);
			goto out;
		}

		if (em->map_lookup->type & BTRFS_BLOCK_GROUP_PROFILE_MASK) {
			btrfs_warn(fs_info,
				   "swapfile must have single data profile");
			ret = -EINVAL;
			goto out;
		}

		if (device == NULL) {
			device = em->map_lookup->stripes[0].dev;
			ret = btrfs_add_swapfile_pin(inode, device, false);
			if (ret == 1)
				ret = 0;
			else if (ret)
				goto out;
		} else if (device != em->map_lookup->stripes[0].dev) {
			btrfs_warn(fs_info, "swapfile must be on one device");
			ret = -EINVAL;
			goto out;
		}

		physical_block_start = (em->map_lookup->stripes[0].physical +
					(logical_block_start - em->start));
		len = min(len, em->len - (logical_block_start - em->start));
		free_extent_map(em);
		em = NULL;

		bg = btrfs_lookup_block_group(fs_info, logical_block_start);
		if (!bg) {
			btrfs_warn(fs_info,
			   "could not find block group containing swapfile");
			ret = -EINVAL;
			goto out;
		}

		ret = btrfs_add_swapfile_pin(inode, bg, true);
		if (ret) {
			btrfs_put_block_group(bg);
			if (ret == 1)
				ret = 0;
			else
				goto out;
		}

		if (bsi.block_len &&
		    bsi.block_start + bsi.block_len == physical_block_start) {
			bsi.block_len += len;
		} else {
			if (bsi.block_len) {
				ret = btrfs_add_swap_extent(sis, &bsi);
				if (ret)
					goto out;
			}
			bsi.start = start;
			bsi.block_start = physical_block_start;
			bsi.block_len = len;
		}

		start += len;
	}

	if (bsi.block_len)
		ret = btrfs_add_swap_extent(sis, &bsi);

out:
	if (!IS_ERR_OR_NULL(em))
		free_extent_map(em);

	unlock_extent_cached(io_tree, 0, isize - 1, &cached_state);

	if (ret)
		btrfs_swap_deactivate(file);

	clear_bit(BTRFS_FS_EXCL_OP, &fs_info->flags);

	if (ret)
		return ret;

	if (device)
		sis->bdev = device->bdev;
	*span = bsi.highest_ppage - bsi.lowest_ppage + 1;
	sis->max = bsi.nr_pages;
	sis->pages = bsi.nr_pages - 1;
	sis->highest_bit = bsi.nr_pages - 1;
	return bsi.nr_extents;
}
#else
static void btrfs_swap_deactivate(struct file *file)
{
}

static int btrfs_swap_activate(struct swap_info_struct *sis, struct file *file,
			       sector_t *span)
{
	return -EOPNOTSUPP;
}
#endif

static const struct inode_operations btrfs_dir_inode_operations = {
	.getattr	= btrfs_getattr,
	.lookup		= btrfs_lookup,
	.create		= btrfs_create,
	.unlink		= btrfs_unlink,
	.link		= btrfs_link,
	.mkdir		= btrfs_mkdir,
	.rmdir		= btrfs_rmdir,
	.rename		= btrfs_rename2,
	.symlink	= btrfs_symlink,
	.setattr	= btrfs_setattr,
	.mknod		= btrfs_mknod,
	.listxattr	= btrfs_listxattr,
	.permission	= btrfs_permission,
	.get_acl	= btrfs_get_acl,
	.set_acl	= btrfs_set_acl,
	.update_time	= btrfs_update_time,
	.tmpfile        = btrfs_tmpfile,
};

static const struct file_operations btrfs_dir_file_operations = {
	.llseek		= generic_file_llseek,
	.read		= generic_read_dir,
	.iterate_shared	= btrfs_real_readdir,
	.open		= btrfs_opendir,
	.unlocked_ioctl	= btrfs_ioctl,
#ifdef CONFIG_COMPAT
	.compat_ioctl	= btrfs_compat_ioctl,
#endif
	.release        = btrfs_release_file,
	.fsync		= btrfs_sync_file,
};

static const struct extent_io_ops btrfs_extent_io_ops = {
	/* mandatory callbacks */
	.submit_bio_hook = btrfs_submit_bio_hook,
	.readpage_end_io_hook = btrfs_readpage_end_io_hook,
};

/*
 * btrfs doesn't support the bmap operation because swapfiles
 * use bmap to make a mapping of extents in the file.  They assume
 * these extents won't change over the life of the file and they
 * use the bmap result to do IO directly to the drive.
 *
 * the btrfs bmap call would return logical addresses that aren't
 * suitable for IO and they also will change frequently as COW
 * operations happen.  So, swapfile + btrfs == corruption.
 *
 * For now we're avoiding this by dropping bmap.
 */
static const struct address_space_operations btrfs_aops = {
	.readpage	= btrfs_readpage,
	.writepage	= btrfs_writepage,
	.writepages	= btrfs_writepages,
	.readpages	= btrfs_readpages,
	.direct_IO	= btrfs_direct_IO,
	.invalidatepage = btrfs_invalidatepage,
	.releasepage	= btrfs_releasepage,
	.set_page_dirty	= btrfs_set_page_dirty,
	.error_remove_page = generic_error_remove_page,
	.swap_activate	= btrfs_swap_activate,
	.swap_deactivate = btrfs_swap_deactivate,
};

static const struct inode_operations btrfs_file_inode_operations = {
	.getattr	= btrfs_getattr,
	.setattr	= btrfs_setattr,
	.listxattr      = btrfs_listxattr,
	.permission	= btrfs_permission,
	.fiemap		= btrfs_fiemap,
	.get_acl	= btrfs_get_acl,
	.set_acl	= btrfs_set_acl,
	.update_time	= btrfs_update_time,
};
static const struct inode_operations btrfs_special_inode_operations = {
	.getattr	= btrfs_getattr,
	.setattr	= btrfs_setattr,
	.permission	= btrfs_permission,
	.listxattr	= btrfs_listxattr,
	.get_acl	= btrfs_get_acl,
	.set_acl	= btrfs_set_acl,
	.update_time	= btrfs_update_time,
};
static const struct inode_operations btrfs_symlink_inode_operations = {
	.get_link	= page_get_link,
	.getattr	= btrfs_getattr,
	.setattr	= btrfs_setattr,
	.permission	= btrfs_permission,
	.listxattr	= btrfs_listxattr,
	.update_time	= btrfs_update_time,
};

const struct dentry_operations btrfs_dentry_operations = {
	.d_delete	= btrfs_dentry_delete,
};<|MERGE_RESOLUTION|>--- conflicted
+++ resolved
@@ -4103,14 +4103,9 @@
 		return -ENOMEM;
 	path->reada = READA_BACK;
 
-<<<<<<< HEAD
-	lock_extent_bits(&BTRFS_I(inode)->io_tree, lock_start, (u64)-1,
-			 &cached_state);
-=======
 	if (root->root_key.objectid != BTRFS_TREE_LOG_OBJECTID)
 		lock_extent_bits(&BTRFS_I(inode)->io_tree, lock_start, (u64)-1,
 				 &cached_state);
->>>>>>> 7111951b
 
 	/*
 	 * We want to drop from the next block forward in case this new size is
@@ -4377,9 +4372,6 @@
 		unlock_extent_cached(&BTRFS_I(inode)->io_tree, lock_start,
 				     (u64)-1, &cached_state);
 	}
-
-	unlock_extent_cached(&BTRFS_I(inode)->io_tree, lock_start, (u64)-1,
-			     &cached_state);
 
 	btrfs_free_path(path);
 	return ret;
