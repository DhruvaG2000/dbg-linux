// SPDX-License-Identifier: GPL-2.0-or-later
/*
 *	Linux NET3: IP/IP protocol decoder modified to support
 *		    virtual tunnel interface
 *
 *	Authors:
 *		Saurabh Mohan (saurabh.mohan@vyatta.com) 05/07/2012
 */

/*
   This version of net/ipv4/ip_vti.c is cloned of net/ipv4/ipip.c

   For comments look at net/ipv4/ip_gre.c --ANK
 */


#include <linux/capability.h>
#include <linux/module.h>
#include <linux/types.h>
#include <linux/kernel.h>
#include <linux/uaccess.h>
#include <linux/skbuff.h>
#include <linux/netdevice.h>
#include <linux/in.h>
#include <linux/tcp.h>
#include <linux/udp.h>
#include <linux/if_arp.h>
#include <linux/init.h>
#include <linux/netfilter_ipv4.h>
#include <linux/if_ether.h>
#include <linux/icmpv6.h>

#include <net/sock.h>
#include <net/ip.h>
#include <net/icmp.h>
#include <net/ip_tunnels.h>
#include <net/inet_ecn.h>
#include <net/xfrm.h>
#include <net/net_namespace.h>
#include <net/netns/generic.h>

static struct rtnl_link_ops vti_link_ops __read_mostly;

static unsigned int vti_net_id __read_mostly;
static int vti_tunnel_init(struct net_device *dev);

static int vti_input(struct sk_buff *skb, int nexthdr, __be32 spi,
		     int encap_type, bool update_skb_dev)
{
	struct ip_tunnel *tunnel;
	const struct iphdr *iph = ip_hdr(skb);
	struct net *net = dev_net(skb->dev);
	struct ip_tunnel_net *itn = net_generic(net, vti_net_id);

	tunnel = ip_tunnel_lookup(itn, skb->dev->ifindex, TUNNEL_NO_KEY,
				  iph->saddr, iph->daddr, 0);
	if (tunnel) {
		if (!xfrm4_policy_check(NULL, XFRM_POLICY_IN, skb))
			goto drop;

		XFRM_TUNNEL_SKB_CB(skb)->tunnel.ip4 = tunnel;

		if (update_skb_dev)
			skb->dev = tunnel->dev;

		return xfrm_input(skb, nexthdr, spi, encap_type);
	}

	return -EINVAL;
drop:
	kfree_skb(skb);
	return 0;
}

<<<<<<< HEAD
static int vti_input_ipip(struct sk_buff *skb, int nexthdr, __be32 spi,
		     int encap_type)
{
	struct ip_tunnel *tunnel;
	const struct iphdr *iph = ip_hdr(skb);
	struct net *net = dev_net(skb->dev);
	struct ip_tunnel_net *itn = net_generic(net, vti_net_id);

	tunnel = ip_tunnel_lookup(itn, skb->dev->ifindex, TUNNEL_NO_KEY,
				  iph->saddr, iph->daddr, 0);
	if (tunnel) {
		if (!xfrm4_policy_check(NULL, XFRM_POLICY_IN, skb))
			goto drop;

		XFRM_TUNNEL_SKB_CB(skb)->tunnel.ip4 = tunnel;

		skb->dev = tunnel->dev;

		return xfrm_input(skb, nexthdr, spi, encap_type);
	}

	return -EINVAL;
drop:
	kfree_skb(skb);
	return 0;
}

static int vti_rcv(struct sk_buff *skb)
=======
static int vti_input_proto(struct sk_buff *skb, int nexthdr, __be32 spi,
			   int encap_type)
{
	return vti_input(skb, nexthdr, spi, encap_type, false);
}

static int vti_rcv(struct sk_buff *skb, __be32 spi, bool update_skb_dev)
>>>>>>> 0ecfebd2
{
	XFRM_SPI_SKB_CB(skb)->family = AF_INET;
	XFRM_SPI_SKB_CB(skb)->daddroff = offsetof(struct iphdr, daddr);

	return vti_input(skb, ip_hdr(skb)->protocol, spi, 0, update_skb_dev);
}

static int vti_rcv_proto(struct sk_buff *skb)
{
	return vti_rcv(skb, 0, false);
}

static int vti_rcv_tunnel(struct sk_buff *skb)
{
	return vti_rcv(skb, ip_hdr(skb)->saddr, true);
}

static int vti_rcv_ipip(struct sk_buff *skb)
{
	XFRM_SPI_SKB_CB(skb)->family = AF_INET;
	XFRM_SPI_SKB_CB(skb)->daddroff = offsetof(struct iphdr, daddr);

	return vti_input_ipip(skb, ip_hdr(skb)->protocol, ip_hdr(skb)->saddr, 0);
}

static int vti_rcv_cb(struct sk_buff *skb, int err)
{
	unsigned short family;
	struct net_device *dev;
	struct pcpu_sw_netstats *tstats;
	struct xfrm_state *x;
	const struct xfrm_mode *inner_mode;
	struct ip_tunnel *tunnel = XFRM_TUNNEL_SKB_CB(skb)->tunnel.ip4;
	u32 orig_mark = skb->mark;
	int ret;

	if (!tunnel)
		return 1;

	dev = tunnel->dev;

	if (err) {
		dev->stats.rx_errors++;
		dev->stats.rx_dropped++;

		return 0;
	}

	x = xfrm_input_state(skb);

	inner_mode = &x->inner_mode;

	if (x->sel.family == AF_UNSPEC) {
		inner_mode = xfrm_ip2inner_mode(x, XFRM_MODE_SKB_CB(skb)->protocol);
		if (inner_mode == NULL) {
			XFRM_INC_STATS(dev_net(skb->dev),
				       LINUX_MIB_XFRMINSTATEMODEERROR);
			return -EINVAL;
		}
	}

	family = inner_mode->family;

	skb->mark = be32_to_cpu(tunnel->parms.i_key);
	ret = xfrm_policy_check(NULL, XFRM_POLICY_IN, skb, family);
	skb->mark = orig_mark;

	if (!ret)
		return -EPERM;

	skb_scrub_packet(skb, !net_eq(tunnel->net, dev_net(skb->dev)));
	skb->dev = dev;

	tstats = this_cpu_ptr(dev->tstats);

	u64_stats_update_begin(&tstats->syncp);
	tstats->rx_packets++;
	tstats->rx_bytes += skb->len;
	u64_stats_update_end(&tstats->syncp);

	return 0;
}

static bool vti_state_check(const struct xfrm_state *x, __be32 dst, __be32 src)
{
	xfrm_address_t *daddr = (xfrm_address_t *)&dst;
	xfrm_address_t *saddr = (xfrm_address_t *)&src;

	/* if there is no transform then this tunnel is not functional.
	 * Or if the xfrm is not mode tunnel.
	 */
	if (!x || x->props.mode != XFRM_MODE_TUNNEL ||
	    x->props.family != AF_INET)
		return false;

	if (!dst)
		return xfrm_addr_equal(saddr, &x->props.saddr, AF_INET);

	if (!xfrm_state_addr_check(x, daddr, saddr, AF_INET))
		return false;

	return true;
}

static netdev_tx_t vti_xmit(struct sk_buff *skb, struct net_device *dev,
			    struct flowi *fl)
{
	struct ip_tunnel *tunnel = netdev_priv(dev);
	struct ip_tunnel_parm *parms = &tunnel->parms;
	struct dst_entry *dst = skb_dst(skb);
	struct net_device *tdev;	/* Device to other host */
	int pkt_len = skb->len;
	int err;
	int mtu;

	if (!dst) {
		dev->stats.tx_carrier_errors++;
		goto tx_error_icmp;
	}

	dst_hold(dst);
	dst = xfrm_lookup(tunnel->net, dst, fl, NULL, 0);
	if (IS_ERR(dst)) {
		dev->stats.tx_carrier_errors++;
		goto tx_error_icmp;
	}

	if (!vti_state_check(dst->xfrm, parms->iph.daddr, parms->iph.saddr)) {
		dev->stats.tx_carrier_errors++;
		dst_release(dst);
		goto tx_error_icmp;
	}

	tdev = dst->dev;

	if (tdev == dev) {
		dst_release(dst);
		dev->stats.collisions++;
		goto tx_error;
	}

	mtu = dst_mtu(dst);
	if (skb->len > mtu) {
		skb_dst_update_pmtu(skb, mtu);
		if (skb->protocol == htons(ETH_P_IP)) {
			icmp_send(skb, ICMP_DEST_UNREACH, ICMP_FRAG_NEEDED,
				  htonl(mtu));
		} else {
			if (mtu < IPV6_MIN_MTU)
				mtu = IPV6_MIN_MTU;

			icmpv6_send(skb, ICMPV6_PKT_TOOBIG, 0, mtu);
		}

		dst_release(dst);
		goto tx_error;
	}

	skb_scrub_packet(skb, !net_eq(tunnel->net, dev_net(dev)));
	skb_dst_set(skb, dst);
	skb->dev = skb_dst(skb)->dev;

	err = dst_output(tunnel->net, skb->sk, skb);
	if (net_xmit_eval(err) == 0)
		err = pkt_len;
	iptunnel_xmit_stats(dev, err);
	return NETDEV_TX_OK;

tx_error_icmp:
	dst_link_failure(skb);
tx_error:
	dev->stats.tx_errors++;
	kfree_skb(skb);
	return NETDEV_TX_OK;
}

/* This function assumes it is being called from dev_queue_xmit()
 * and that skb is filled properly by that function.
 */
static netdev_tx_t vti_tunnel_xmit(struct sk_buff *skb, struct net_device *dev)
{
	struct ip_tunnel *tunnel = netdev_priv(dev);
	struct flowi fl;

	if (!pskb_inet_may_pull(skb))
		goto tx_err;

	memset(&fl, 0, sizeof(fl));

	switch (skb->protocol) {
	case htons(ETH_P_IP):
		xfrm_decode_session(skb, &fl, AF_INET);
		memset(IPCB(skb), 0, sizeof(*IPCB(skb)));
		break;
	case htons(ETH_P_IPV6):
		xfrm_decode_session(skb, &fl, AF_INET6);
		memset(IP6CB(skb), 0, sizeof(*IP6CB(skb)));
		break;
	default:
		goto tx_err;
	}

	/* override mark with tunnel output key */
	fl.flowi_mark = be32_to_cpu(tunnel->parms.o_key);

	return vti_xmit(skb, dev, &fl);

tx_err:
	dev->stats.tx_errors++;
	kfree_skb(skb);
	return NETDEV_TX_OK;
}

static int vti4_err(struct sk_buff *skb, u32 info)
{
	__be32 spi;
	__u32 mark;
	struct xfrm_state *x;
	struct ip_tunnel *tunnel;
	struct ip_esp_hdr *esph;
	struct ip_auth_hdr *ah ;
	struct ip_comp_hdr *ipch;
	struct net *net = dev_net(skb->dev);
	const struct iphdr *iph = (const struct iphdr *)skb->data;
	int protocol = iph->protocol;
	struct ip_tunnel_net *itn = net_generic(net, vti_net_id);

	tunnel = ip_tunnel_lookup(itn, skb->dev->ifindex, TUNNEL_NO_KEY,
				  iph->daddr, iph->saddr, 0);
	if (!tunnel)
		return -1;

	mark = be32_to_cpu(tunnel->parms.o_key);

	switch (protocol) {
	case IPPROTO_ESP:
		esph = (struct ip_esp_hdr *)(skb->data+(iph->ihl<<2));
		spi = esph->spi;
		break;
	case IPPROTO_AH:
		ah = (struct ip_auth_hdr *)(skb->data+(iph->ihl<<2));
		spi = ah->spi;
		break;
	case IPPROTO_COMP:
		ipch = (struct ip_comp_hdr *)(skb->data+(iph->ihl<<2));
		spi = htonl(ntohs(ipch->cpi));
		break;
	default:
		return 0;
	}

	switch (icmp_hdr(skb)->type) {
	case ICMP_DEST_UNREACH:
		if (icmp_hdr(skb)->code != ICMP_FRAG_NEEDED)
			return 0;
	case ICMP_REDIRECT:
		break;
	default:
		return 0;
	}

	x = xfrm_state_lookup(net, mark, (const xfrm_address_t *)&iph->daddr,
			      spi, protocol, AF_INET);
	if (!x)
		return 0;

	if (icmp_hdr(skb)->type == ICMP_DEST_UNREACH)
		ipv4_update_pmtu(skb, net, info, 0, protocol);
	else
		ipv4_redirect(skb, net, 0, protocol);
	xfrm_state_put(x);

	return 0;
}

static int
vti_tunnel_ioctl(struct net_device *dev, struct ifreq *ifr, int cmd)
{
	int err = 0;
	struct ip_tunnel_parm p;

	if (copy_from_user(&p, ifr->ifr_ifru.ifru_data, sizeof(p)))
		return -EFAULT;

	if (cmd == SIOCADDTUNNEL || cmd == SIOCCHGTUNNEL) {
		if (p.iph.version != 4 || p.iph.protocol != IPPROTO_IPIP ||
		    p.iph.ihl != 5)
			return -EINVAL;
	}

	if (!(p.i_flags & GRE_KEY))
		p.i_key = 0;
	if (!(p.o_flags & GRE_KEY))
		p.o_key = 0;

	p.i_flags = VTI_ISVTI;

	err = ip_tunnel_ioctl(dev, &p, cmd);
	if (err)
		return err;

	if (cmd != SIOCDELTUNNEL) {
		p.i_flags |= GRE_KEY;
		p.o_flags |= GRE_KEY;
	}

	if (copy_to_user(ifr->ifr_ifru.ifru_data, &p, sizeof(p)))
		return -EFAULT;
	return 0;
}

static const struct net_device_ops vti_netdev_ops = {
	.ndo_init	= vti_tunnel_init,
	.ndo_uninit	= ip_tunnel_uninit,
	.ndo_start_xmit	= vti_tunnel_xmit,
	.ndo_do_ioctl	= vti_tunnel_ioctl,
	.ndo_change_mtu	= ip_tunnel_change_mtu,
	.ndo_get_stats64 = ip_tunnel_get_stats64,
	.ndo_get_iflink = ip_tunnel_get_iflink,
};

static void vti_tunnel_setup(struct net_device *dev)
{
	dev->netdev_ops		= &vti_netdev_ops;
	dev->type		= ARPHRD_TUNNEL;
	ip_tunnel_setup(dev, vti_net_id);
}

static int vti_tunnel_init(struct net_device *dev)
{
	struct ip_tunnel *tunnel = netdev_priv(dev);
	struct iphdr *iph = &tunnel->parms.iph;

	memcpy(dev->dev_addr, &iph->saddr, 4);
	memcpy(dev->broadcast, &iph->daddr, 4);

	dev->flags		= IFF_NOARP;
	dev->addr_len		= 4;
	dev->features		|= NETIF_F_LLTX;
	netif_keep_dst(dev);

	return ip_tunnel_init(dev);
}

static void __net_init vti_fb_tunnel_init(struct net_device *dev)
{
	struct ip_tunnel *tunnel = netdev_priv(dev);
	struct iphdr *iph = &tunnel->parms.iph;

	iph->version		= 4;
	iph->protocol		= IPPROTO_IPIP;
	iph->ihl		= 5;
}

static struct xfrm4_protocol vti_esp4_protocol __read_mostly = {
	.handler	=	vti_rcv_proto,
	.input_handler	=	vti_input_proto,
	.cb_handler	=	vti_rcv_cb,
	.err_handler	=	vti4_err,
	.priority	=	100,
};

static struct xfrm4_protocol vti_ah4_protocol __read_mostly = {
	.handler	=	vti_rcv_proto,
	.input_handler	=	vti_input_proto,
	.cb_handler	=	vti_rcv_cb,
	.err_handler	=	vti4_err,
	.priority	=	100,
};

static struct xfrm4_protocol vti_ipcomp4_protocol __read_mostly = {
	.handler	=	vti_rcv_proto,
	.input_handler	=	vti_input_proto,
	.cb_handler	=	vti_rcv_cb,
	.err_handler	=	vti4_err,
	.priority	=	100,
};

static struct xfrm_tunnel ipip_handler __read_mostly = {
<<<<<<< HEAD
	.handler	=	vti_rcv_ipip,
=======
	.handler	=	vti_rcv_tunnel,
>>>>>>> 0ecfebd2
	.err_handler	=	vti4_err,
	.priority	=	0,
};

static int __net_init vti_init_net(struct net *net)
{
	int err;
	struct ip_tunnel_net *itn;

	err = ip_tunnel_init_net(net, vti_net_id, &vti_link_ops, "ip_vti0");
	if (err)
		return err;
	itn = net_generic(net, vti_net_id);
	if (itn->fb_tunnel_dev)
		vti_fb_tunnel_init(itn->fb_tunnel_dev);
	return 0;
}

static void __net_exit vti_exit_batch_net(struct list_head *list_net)
{
	ip_tunnel_delete_nets(list_net, vti_net_id, &vti_link_ops);
}

static struct pernet_operations vti_net_ops = {
	.init = vti_init_net,
	.exit_batch = vti_exit_batch_net,
	.id   = &vti_net_id,
	.size = sizeof(struct ip_tunnel_net),
};

static int vti_tunnel_validate(struct nlattr *tb[], struct nlattr *data[],
			       struct netlink_ext_ack *extack)
{
	return 0;
}

static void vti_netlink_parms(struct nlattr *data[],
			      struct ip_tunnel_parm *parms,
			      __u32 *fwmark)
{
	memset(parms, 0, sizeof(*parms));

	parms->iph.protocol = IPPROTO_IPIP;

	if (!data)
		return;

	parms->i_flags = VTI_ISVTI;

	if (data[IFLA_VTI_LINK])
		parms->link = nla_get_u32(data[IFLA_VTI_LINK]);

	if (data[IFLA_VTI_IKEY])
		parms->i_key = nla_get_be32(data[IFLA_VTI_IKEY]);

	if (data[IFLA_VTI_OKEY])
		parms->o_key = nla_get_be32(data[IFLA_VTI_OKEY]);

	if (data[IFLA_VTI_LOCAL])
		parms->iph.saddr = nla_get_in_addr(data[IFLA_VTI_LOCAL]);

	if (data[IFLA_VTI_REMOTE])
		parms->iph.daddr = nla_get_in_addr(data[IFLA_VTI_REMOTE]);

	if (data[IFLA_VTI_FWMARK])
		*fwmark = nla_get_u32(data[IFLA_VTI_FWMARK]);
}

static int vti_newlink(struct net *src_net, struct net_device *dev,
		       struct nlattr *tb[], struct nlattr *data[],
		       struct netlink_ext_ack *extack)
{
	struct ip_tunnel_parm parms;
	__u32 fwmark = 0;

	vti_netlink_parms(data, &parms, &fwmark);
	return ip_tunnel_newlink(dev, tb, &parms, fwmark);
}

static int vti_changelink(struct net_device *dev, struct nlattr *tb[],
			  struct nlattr *data[],
			  struct netlink_ext_ack *extack)
{
	struct ip_tunnel *t = netdev_priv(dev);
	__u32 fwmark = t->fwmark;
	struct ip_tunnel_parm p;

	vti_netlink_parms(data, &p, &fwmark);
	return ip_tunnel_changelink(dev, tb, &p, fwmark);
}

static size_t vti_get_size(const struct net_device *dev)
{
	return
		/* IFLA_VTI_LINK */
		nla_total_size(4) +
		/* IFLA_VTI_IKEY */
		nla_total_size(4) +
		/* IFLA_VTI_OKEY */
		nla_total_size(4) +
		/* IFLA_VTI_LOCAL */
		nla_total_size(4) +
		/* IFLA_VTI_REMOTE */
		nla_total_size(4) +
		/* IFLA_VTI_FWMARK */
		nla_total_size(4) +
		0;
}

static int vti_fill_info(struct sk_buff *skb, const struct net_device *dev)
{
	struct ip_tunnel *t = netdev_priv(dev);
	struct ip_tunnel_parm *p = &t->parms;

	if (nla_put_u32(skb, IFLA_VTI_LINK, p->link) ||
	    nla_put_be32(skb, IFLA_VTI_IKEY, p->i_key) ||
	    nla_put_be32(skb, IFLA_VTI_OKEY, p->o_key) ||
	    nla_put_in_addr(skb, IFLA_VTI_LOCAL, p->iph.saddr) ||
	    nla_put_in_addr(skb, IFLA_VTI_REMOTE, p->iph.daddr) ||
	    nla_put_u32(skb, IFLA_VTI_FWMARK, t->fwmark))
		return -EMSGSIZE;

	return 0;
}

static const struct nla_policy vti_policy[IFLA_VTI_MAX + 1] = {
	[IFLA_VTI_LINK]		= { .type = NLA_U32 },
	[IFLA_VTI_IKEY]		= { .type = NLA_U32 },
	[IFLA_VTI_OKEY]		= { .type = NLA_U32 },
	[IFLA_VTI_LOCAL]	= { .len = FIELD_SIZEOF(struct iphdr, saddr) },
	[IFLA_VTI_REMOTE]	= { .len = FIELD_SIZEOF(struct iphdr, daddr) },
	[IFLA_VTI_FWMARK]	= { .type = NLA_U32 },
};

static struct rtnl_link_ops vti_link_ops __read_mostly = {
	.kind		= "vti",
	.maxtype	= IFLA_VTI_MAX,
	.policy		= vti_policy,
	.priv_size	= sizeof(struct ip_tunnel),
	.setup		= vti_tunnel_setup,
	.validate	= vti_tunnel_validate,
	.newlink	= vti_newlink,
	.changelink	= vti_changelink,
	.dellink        = ip_tunnel_dellink,
	.get_size	= vti_get_size,
	.fill_info	= vti_fill_info,
	.get_link_net	= ip_tunnel_get_link_net,
};

static int __init vti_init(void)
{
	const char *msg;
	int err;

	pr_info("IPv4 over IPsec tunneling driver\n");

	msg = "tunnel device";
	err = register_pernet_device(&vti_net_ops);
	if (err < 0)
		goto pernet_dev_failed;

	msg = "tunnel protocols";
	err = xfrm4_protocol_register(&vti_esp4_protocol, IPPROTO_ESP);
	if (err < 0)
		goto xfrm_proto_esp_failed;
	err = xfrm4_protocol_register(&vti_ah4_protocol, IPPROTO_AH);
	if (err < 0)
		goto xfrm_proto_ah_failed;
	err = xfrm4_protocol_register(&vti_ipcomp4_protocol, IPPROTO_COMP);
	if (err < 0)
		goto xfrm_proto_comp_failed;

	msg = "ipip tunnel";
	err = xfrm4_tunnel_register(&ipip_handler, AF_INET);
	if (err < 0)
		goto xfrm_tunnel_failed;

	msg = "netlink interface";
	err = rtnl_link_register(&vti_link_ops);
	if (err < 0)
		goto rtnl_link_failed;

	return err;

rtnl_link_failed:
	xfrm4_tunnel_deregister(&ipip_handler, AF_INET);
xfrm_tunnel_failed:
	xfrm4_protocol_deregister(&vti_ipcomp4_protocol, IPPROTO_COMP);
xfrm_proto_comp_failed:
	xfrm4_protocol_deregister(&vti_ah4_protocol, IPPROTO_AH);
xfrm_proto_ah_failed:
	xfrm4_protocol_deregister(&vti_esp4_protocol, IPPROTO_ESP);
xfrm_proto_esp_failed:
	unregister_pernet_device(&vti_net_ops);
pernet_dev_failed:
	pr_err("vti init: failed to register %s\n", msg);
	return err;
}

static void __exit vti_fini(void)
{
	rtnl_link_unregister(&vti_link_ops);
	xfrm4_tunnel_deregister(&ipip_handler, AF_INET);
	xfrm4_protocol_deregister(&vti_ipcomp4_protocol, IPPROTO_COMP);
	xfrm4_protocol_deregister(&vti_ah4_protocol, IPPROTO_AH);
	xfrm4_protocol_deregister(&vti_esp4_protocol, IPPROTO_ESP);
	unregister_pernet_device(&vti_net_ops);
}

module_init(vti_init);
module_exit(vti_fini);
MODULE_LICENSE("GPL");
MODULE_ALIAS_RTNL_LINK("vti");
MODULE_ALIAS_NETDEV("ip_vti0");<|MERGE_RESOLUTION|>--- conflicted
+++ resolved
@@ -72,36 +72,6 @@
 	return 0;
 }
 
-<<<<<<< HEAD
-static int vti_input_ipip(struct sk_buff *skb, int nexthdr, __be32 spi,
-		     int encap_type)
-{
-	struct ip_tunnel *tunnel;
-	const struct iphdr *iph = ip_hdr(skb);
-	struct net *net = dev_net(skb->dev);
-	struct ip_tunnel_net *itn = net_generic(net, vti_net_id);
-
-	tunnel = ip_tunnel_lookup(itn, skb->dev->ifindex, TUNNEL_NO_KEY,
-				  iph->saddr, iph->daddr, 0);
-	if (tunnel) {
-		if (!xfrm4_policy_check(NULL, XFRM_POLICY_IN, skb))
-			goto drop;
-
-		XFRM_TUNNEL_SKB_CB(skb)->tunnel.ip4 = tunnel;
-
-		skb->dev = tunnel->dev;
-
-		return xfrm_input(skb, nexthdr, spi, encap_type);
-	}
-
-	return -EINVAL;
-drop:
-	kfree_skb(skb);
-	return 0;
-}
-
-static int vti_rcv(struct sk_buff *skb)
-=======
 static int vti_input_proto(struct sk_buff *skb, int nexthdr, __be32 spi,
 			   int encap_type)
 {
@@ -109,7 +79,6 @@
 }
 
 static int vti_rcv(struct sk_buff *skb, __be32 spi, bool update_skb_dev)
->>>>>>> 0ecfebd2
 {
 	XFRM_SPI_SKB_CB(skb)->family = AF_INET;
 	XFRM_SPI_SKB_CB(skb)->daddroff = offsetof(struct iphdr, daddr);
@@ -125,14 +94,6 @@
 static int vti_rcv_tunnel(struct sk_buff *skb)
 {
 	return vti_rcv(skb, ip_hdr(skb)->saddr, true);
-}
-
-static int vti_rcv_ipip(struct sk_buff *skb)
-{
-	XFRM_SPI_SKB_CB(skb)->family = AF_INET;
-	XFRM_SPI_SKB_CB(skb)->daddroff = offsetof(struct iphdr, daddr);
-
-	return vti_input_ipip(skb, ip_hdr(skb)->protocol, ip_hdr(skb)->saddr, 0);
 }
 
 static int vti_rcv_cb(struct sk_buff *skb, int err)
@@ -489,11 +450,7 @@
 };
 
 static struct xfrm_tunnel ipip_handler __read_mostly = {
-<<<<<<< HEAD
-	.handler	=	vti_rcv_ipip,
-=======
 	.handler	=	vti_rcv_tunnel,
->>>>>>> 0ecfebd2
 	.err_handler	=	vti4_err,
 	.priority	=	0,
 };
