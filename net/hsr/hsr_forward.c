// SPDX-License-Identifier: GPL-2.0
/* Copyright 2011-2014 Autronica Fire and Security AS
 *
 * Author(s):
 *	2011-2014 Arvid Brodin, arvid.brodin@alten.se
 *
 * Frame router for HSR and PRP.
 */

#include "hsr_forward.h"
#include <linux/types.h>
#include <linux/skbuff.h>
#include <linux/etherdevice.h>
#include <linux/if_vlan.h>
#include "hsr_main.h"
#include "hsr_framereg.h"

struct hsr_node;

static inline int is_hsr_l2ptp(struct sk_buff *skb)
{
	struct hsr_ethhdr *hsr_ethhdr;

	hsr_ethhdr = (struct hsr_ethhdr *)skb_mac_header(skb);

	return (hsr_ethhdr->ethhdr.h_proto == htons(ETH_P_HSR) &&
		hsr_ethhdr->hsr_tag.encap_proto == htons(ETH_P_1588));
}

/* The uses I can see for these HSR supervision frames are:
 * 1) Use the frames that are sent after node initialization ("HSR_TLV.Type =
 *    22") to reset any sequence_nr counters belonging to that node. Useful if
 *    the other node's counter has been reset for some reason.
 *    --
 *    Or not - resetting the counter and bridging the frame would create a
 *    loop, unfortunately.
 *
 * 2) Use the LifeCheck frames to detect ring breaks. I.e. if no LifeCheck
 *    frame is received from a particular node, we know something is wrong.
 *    We just register these (as with normal frames) and throw them away.
 *
 * 3) Allow different MAC addresses for the two slave interfaces, using the
 *    MacAddressA field.
 */
static bool is_supervision_frame(struct hsr_priv *hsr, struct sk_buff *skb)
{
	struct hsrv1_ethhdr_vlan_sp *hsr_v1_vlan_hdr;
	struct hsr_sup_tag *hsr_sup_tag;
	struct hsrv1_ethhdr_sp *hsr_v1_hdr;
	struct ethhdr *eth_hdr;
	bool vlan = false;
	__be16 proto;

	WARN_ON_ONCE(!skb_mac_header_was_set(skb));
	eth_hdr = (struct ethhdr *)skb_mac_header(skb);

	/* Correct addr? */
	if (!ether_addr_equal(eth_hdr->h_dest,
			      hsr->sup_multicast_addr))
		return false;

	if (skb_vlan_tagged(skb)) {
		proto = vlan_get_protocol(skb);
		vlan = true;
	} else {
		proto = eth_hdr->h_proto;
	}

	/* Correct ether type?. */
	if (!(eth_hdr->h_proto == htons(ETH_P_PRP) ||
	      eth_hdr->h_proto == htons(ETH_P_HSR)))
		return false;

	/* Get the supervision header from correct location. */
	if (proto == htons(ETH_P_HSR)) { /* Okay HSRv1. */
		if (!vlan) {
			hsr_v1_hdr = (struct hsrv1_ethhdr_sp *)eth_hdr;
			if (hsr_v1_hdr->hsr.encap_proto != htons(ETH_P_PRP))
				return false;
			hsr_sup_tag = &hsr_v1_hdr->hsr_sup;
		} else {
			hsr_v1_vlan_hdr =
				(struct hsrv1_ethhdr_vlan_sp *)eth_hdr;
			if (hsr_v1_vlan_hdr->hsr.encap_proto !=
						htons(ETH_P_PRP))
				return false;
			hsr_sup_tag = &hsr_v1_vlan_hdr->hsr_sup;
		}
	} else {
		if (!vlan)
			hsr_sup_tag =
			&((struct hsrv0_ethhdr_sp *)eth_hdr)->hsr_sup;
		else
			hsr_sup_tag =
			&((struct hsrv0_ethhdr_vlan_sp *)eth_hdr)->hsr_sup;
	}

	if (hsr_sup_tag->HSR_TLV_type != HSR_TLV_ANNOUNCE &&
	    hsr_sup_tag->HSR_TLV_type != HSR_TLV_LIFE_CHECK &&
	    hsr_sup_tag->HSR_TLV_type != PRP_TLV_LIFE_CHECK_DD &&
	    hsr_sup_tag->HSR_TLV_type != PRP_TLV_LIFE_CHECK_DA)
		return false;
	if (hsr_sup_tag->HSR_TLV_length != 12 &&
	    hsr_sup_tag->HSR_TLV_length != sizeof(struct hsr_sup_payload))
		return false;

	return true;
}

static struct sk_buff *create_stripped_skb_hsr(struct sk_buff *skb_in,
					       struct hsr_frame_info *frame)
{
	struct sk_buff *skb;
	int copylen;
	unsigned char *dst, *src;

	skb_pull(skb_in, HSR_HLEN);
	skb = __pskb_copy(skb_in, skb_headroom(skb_in) - HSR_HLEN, GFP_ATOMIC);
	skb_push(skb_in, HSR_HLEN);
	if (!skb)
		return NULL;

	skb_reset_mac_header(skb);

	if (skb->ip_summed == CHECKSUM_PARTIAL)
		skb->csum_start -= HSR_HLEN;

	copylen = 2 * ETH_ALEN;
	if (frame->is_vlan)
		copylen += VLAN_HLEN;
	src = skb_mac_header(skb_in);
	dst = skb_mac_header(skb);
	memcpy(dst, src, copylen);

	skb->protocol = eth_hdr(skb)->h_proto;
	return skb;
}

struct sk_buff *hsr_get_untagged_frame(struct hsr_frame_info *frame,
				       struct hsr_port *port)
{
	if (!frame->skb_std) {
		if (frame->skb_hsr)
			frame->skb_std =
				create_stripped_skb_hsr(frame->skb_hsr, frame);
		else
			netdev_warn_once(port->dev,
					 "Unexpected frame received in hsr_get_untagged_frame()\n");

		if (!frame->skb_std)
			return NULL;
	}

	return skb_clone(frame->skb_std, GFP_ATOMIC);
}

struct sk_buff *prp_get_untagged_frame(struct hsr_frame_info *frame,
				       struct hsr_port *port)
{
	struct hsr_priv *hsr = port->hsr;

	if (!frame->skb_std) {
		if (frame->skb_prp) {
			if (!hsr->rx_offloaded) {
				/* trim the skb by len - HSR_HLEN to exclude RCT */
				skb_trim(frame->skb_prp,
					 frame->skb_prp->len - HSR_HLEN);
			}
			frame->skb_std =
				__pskb_copy(frame->skb_prp,
					    skb_headroom(frame->skb_prp),
					    GFP_ATOMIC);
		} else {
			/* Unexpected */
			WARN_ONCE(1, "%s:%d: Unexpected frame received (port_src %s)\n",
				  __FILE__, __LINE__, port->dev->name);
			return NULL;
		}
	}

	return skb_clone(frame->skb_std, GFP_ATOMIC);
}

/* only prp skb should be passed in */
static void prp_update_lre_error_stats(struct sk_buff *skb,
				       struct hsr_port *port)
{
	int lan_id;
	struct prp_rct *trailer = skb_get_PRP_rct(skb);

	if (!trailer) {
		INC_CNT_RX_ERROR_AB(port->type, port->hsr);
		return;
	}

	lan_id = get_prp_lan_id(trailer);

	if (port->type == HSR_PT_SLAVE_A) {
		if (lan_id & 1)
			INC_CNT_RX_WRONG_LAN_AB(port->type, port->hsr);
	} else {
		if (!(lan_id & 1))
			INC_CNT_RX_WRONG_LAN_AB(port->type, port->hsr);
	}
}

static void prp_set_lan_id(struct prp_rct *trailer, struct hsr_port *port)
{
	int lane_id;

	if (port->type == HSR_PT_SLAVE_A)
		lane_id = 0;
	else
		lane_id = 1;

	/* Add net_id in the upper 3 bits of lane_id */
	lane_id |= port->hsr->net_id;
	set_prp_lan_id(trailer, lane_id);
}

/* Tailroom for PRP rct should have been created before calling this */
static struct sk_buff *prp_fill_rct(struct sk_buff *skb,
				    struct hsr_frame_info *frame,
				    struct hsr_port *port)
{
	struct prp_rct *trailer;
	int min_size = ETH_ZLEN;
	int lsdu_size;

	if (!skb)
		return skb;

	if (frame->is_vlan)
		min_size = VLAN_ETH_ZLEN;

	if (skb_put_padto(skb, min_size))
		return NULL;

	trailer = (struct prp_rct *)skb_put(skb, HSR_HLEN);
	lsdu_size = skb->len - 14;
	if (frame->is_vlan)
		lsdu_size -= 4;
	prp_set_lan_id(trailer, port);
	set_prp_LSDU_size(trailer, lsdu_size);
	trailer->sequence_nr = htons(frame->sequence_nr);
	trailer->PRP_suffix = htons(ETH_P_PRP);
	skb->protocol = eth_hdr(skb)->h_proto;

	return skb;
}

static void hsr_set_path_id(struct hsr_ethhdr *hsr_ethhdr,
			    struct hsr_port *port)
{
	int path_id;

	if (port->type == HSR_PT_SLAVE_A)
		path_id = 0;
	else
		path_id = 1;

	set_hsr_tag_path(&hsr_ethhdr->hsr_tag, path_id);
}

static struct sk_buff *hsr_fill_tag(struct sk_buff *skb,
				    struct hsr_frame_info *frame,
				    struct hsr_port *port, u8 proto_version)
{
	struct hsr_ethhdr *hsr_ethhdr;
	unsigned char *pc;
	int lsdu_size;

	/* pad to minimum packet size which is 60 + 6 (HSR tag) */
	if (skb_put_padto(skb, ETH_ZLEN + HSR_HLEN))
		return NULL;

	lsdu_size = skb->len - 14;
	if (frame->is_vlan)
		lsdu_size -= 4;

	pc = skb_mac_header(skb);
	if (frame->is_vlan)
		/* This 4-byte shift (size of a vlan tag) does not
		 * mean that the ethhdr starts there. But rather it
		 * provides the proper environment for accessing
		 * the fields, such as hsr_tag etc., just like
		 * when the vlan tag is not there. This is because
		 * the hsr tag is after the vlan tag.
		 */
		hsr_ethhdr = (struct hsr_ethhdr *)(pc + VLAN_HLEN);
	else
		hsr_ethhdr = (struct hsr_ethhdr *)pc;

	if (REDINFO_T(skb) == DIRECTED_TX)
		set_hsr_tag_path(&hsr_ethhdr->hsr_tag, REDINFO_PATHID(skb));
	else
		hsr_set_path_id(hsr_ethhdr, port);

	set_hsr_tag_LSDU_size(&hsr_ethhdr->hsr_tag, lsdu_size);
	hsr_ethhdr->hsr_tag.sequence_nr = htons(frame->sequence_nr);
	hsr_ethhdr->hsr_tag.encap_proto = hsr_ethhdr->ethhdr.h_proto;
	hsr_ethhdr->ethhdr.h_proto = htons(proto_version ?
			ETH_P_HSR : ETH_P_PRP);
	skb->protocol = hsr_ethhdr->ethhdr.h_proto;

	return skb;
}

/* If the original frame was an HSR tagged frame, just clone it to be sent
 * unchanged. Otherwise, create a private frame especially tagged for 'port'.
 */
struct sk_buff *hsr_create_tagged_frame(struct hsr_frame_info *frame,
					struct hsr_port *port)
{
	struct skb_redundant_info *sred;
	struct hsr_ethhdr *hsr_ethhdr;
	unsigned char *dst, *src;
	struct sk_buff *skb;
	u16 s;
	int movelen;

	if (frame->skb_hsr) {
		u8 *pc;
		struct hsr_ethhdr *hsr_ethhdr =
			(struct hsr_ethhdr *)skb_mac_header(frame->skb_hsr);

		/* This case is for SV frame created by this device */
		pc = (u8 *)hsr_ethhdr;
		if (frame->is_vlan)
			/* This 4-byte shift (size of a vlan tag) does not
			 * mean that the ethhdr starts there. But rather it
			 * provides the proper environment for accessing
			 * the fields, such as hsr_tag etc., just like
			 * when the vlan tag is not there. This is because
			 * the hsr tag is after the vlan tag.
			 */
			hsr_ethhdr = (struct hsr_ethhdr *)(pc + VLAN_HLEN);
		else
			hsr_ethhdr = (struct hsr_ethhdr *)pc;
		/* set the lane id properly */
		hsr_set_path_id(hsr_ethhdr, port);
		return skb_clone(frame->skb_hsr, GFP_ATOMIC);
	} else if (port->dev->features & NETIF_F_HW_HSR_TAG_INS) {
		return skb_clone(frame->skb_std, GFP_ATOMIC);
	}

	/* Create the new skb with enough headroom to fit the HSR tag */
	skb = __pskb_copy(frame->skb_std,
			  skb_headroom(frame->skb_std) + HSR_HLEN, GFP_ATOMIC);
	if (!skb)
		return NULL;
	skb_reset_mac_header(skb);

	if (skb->ip_summed == CHECKSUM_PARTIAL)
		skb->csum_start += HSR_HLEN;

	movelen = ETH_HLEN;
	if (frame->is_vlan)
		movelen += VLAN_HLEN;

	src = skb_mac_header(skb);
	dst = skb_push(skb, HSR_HLEN);
	memmove(dst, src, movelen);
	skb_reset_mac_header(skb);

	/* skb_put_padto free skb on error and hsr_fill_tag returns NULL in
	 * that case
	 */
	skb = hsr_fill_tag(skb, frame, port, port->hsr->prot_version);
	if (!skb)
		return NULL;

	if (REDINFO_T(skb) == DIRECTED_TX)
		return skb;

	skb_shinfo(skb)->tx_flags |= skb_shinfo(frame->skb_std)->tx_flags & SKBTX_ANY_TSTAMP;
	skb->sk = frame->skb_std->sk;

	/* TODO: should check socket option instead? */
	if (is_hsr_l2ptp(skb)) {
		sred = skb_redinfo(skb);
		/* assumes no vlan */
		hsr_ethhdr = (struct hsr_ethhdr *)skb_mac_header(skb);
		sred->io_port = (PTP_EVT_OUT | BIT(port->type - 1));
		sred->ethertype = ntohs(hsr_ethhdr->ethhdr.h_proto);
		s = ntohs(hsr_ethhdr->hsr_tag.path_and_LSDU_size);
		sred->lsdu_size = s & 0xfff;
		sred->pathid = (s >> 12) & 0xf;
		sred->seqnr = hsr_get_skb_sequence_nr(skb);
	}

	return skb;
}

struct sk_buff *prp_create_tagged_frame(struct hsr_frame_info *frame,
					struct hsr_port *port)
{
	struct sk_buff *skb;

	if (frame->skb_prp) {
		struct prp_rct *trailer = skb_get_PRP_rct(frame->skb_prp);

		if (trailer) {
			prp_set_lan_id(trailer, port);
		} else {
			WARN_ONCE(!trailer, "errored PRP skb");
			return NULL;
		}
		return skb_clone(frame->skb_prp, GFP_ATOMIC);
	} else if (port->dev->features & NETIF_F_HW_HSR_TAG_INS) {
		return skb_clone(frame->skb_std, GFP_ATOMIC);
	}

	skb = skb_copy_expand(frame->skb_std, skb_headroom(frame->skb_std),
			      skb_tailroom(frame->skb_std) + HSR_HLEN,
			      GFP_ATOMIC);
	prp_fill_rct(skb, frame, port);

	return skb;
}

static void hsr_deliver_master(struct sk_buff *skb, struct hsr_node *node_src,
			       struct hsr_port *port)
{
	struct hsr_priv *hsr = port->hsr;
	struct net_device *dev = port->dev;
	bool was_multicast_frame;
	int res, recv_len;

	was_multicast_frame = (skb->pkt_type == PACKET_MULTICAST);
	/* For LRE offloaded case, assume same MAC address is on both
	 * interfaces of the remote node and hence no need to substitute
	 * the source MAC address.
	 */
	if (!port->hsr->rx_offloaded)
		hsr_addr_subst_source(node_src, skb);
	skb_pull(skb, ETH_HLEN);
	recv_len = skb->len;
	res = netif_rx(skb);
	if (res == NET_RX_DROP) {
		dev->stats.rx_dropped++;
	} else {
		dev->stats.rx_packets++;
		dev->stats.rx_bytes += recv_len;
		if (was_multicast_frame)
			dev->stats.multicast++;
		INC_CNT_TX_C(hsr);
	}
}

static int hsr_xmit(struct sk_buff *skb, struct hsr_port *port,
		    struct hsr_frame_info *frame)
{
	if (!port->hsr->rx_offloaded &&
	    frame->port_rcv->type == HSR_PT_MASTER) {
		hsr_addr_subst_dest(frame->node_src, skb, port);

		/* Address substitution (IEC62439-3 pp 26, 50): replace mac
		 * address of outgoing frame with that of the outgoing slave's.
		 */
		ether_addr_copy(eth_hdr(skb)->h_source, port->dev->dev_addr);
	}
	INC_CNT_TX_AB(port->type, port->hsr);
	return dev_queue_xmit(skb);
}

bool prp_drop_frame(struct hsr_frame_info *frame, struct hsr_port *port)
{
	return ((frame->port_rcv->type == HSR_PT_SLAVE_A &&
		 port->type ==  HSR_PT_SLAVE_B) ||
		(frame->port_rcv->type == HSR_PT_SLAVE_B &&
		 port->type ==  HSR_PT_SLAVE_A));
}

bool hsr_drop_frame(struct hsr_frame_info *frame, struct hsr_port *port)
{
	if (port->dev->features & NETIF_F_HW_HSR_FWD)
		return prp_drop_frame(frame, port);

	return false;
};

static void stripped_skb_get_shared_info(struct sk_buff *skb_stripped,
					 struct hsr_frame_info *frame)
{
	struct hsr_port *port_rcv = frame->port_rcv;
	struct skb_redundant_info *sred;
	struct sk_buff *skb_hsr, *skb;
	struct hsr_ethhdr *hsr_ethhdr;
	u16 s;

	if (port_rcv->hsr->prot_version > HSR_V1)
		return;

	if (!frame->skb_hsr)
		return;

	skb_hsr = frame->skb_hsr;
	skb = skb_stripped;

	if (is_hsr_l2ptp(skb_hsr)) {
		skb_hwtstamps(skb)->hwtstamp = skb_hwtstamps(skb_hsr)->hwtstamp;
		skb_redinfo_hwtstamps(skb)->hwtstamp =
			skb_redinfo_hwtstamps(skb_hsr)->hwtstamp;

		sred = skb_redinfo(skb);
		/* assumes no vlan */
		hsr_ethhdr = (struct hsr_ethhdr *)skb_mac_header(skb_hsr);
		sred->io_port = (PTP_MSG_IN | BIT(port_rcv->type - 1));
		sred->ethertype = ntohs(hsr_ethhdr->ethhdr.h_proto);
		s = ntohs(hsr_ethhdr->hsr_tag.path_and_LSDU_size);
		sred->lsdu_size = s & 0xfff;
		sred->pathid = (s >> 12) & 0xf;
		sred->seqnr = frame->sequence_nr;
	}
}

static unsigned int
hsr_directed_tx_ports(struct hsr_frame_info *frame)
{
	struct sk_buff *skb;

	if (frame->skb_std)
		skb = frame->skb_std;
	else
		return 0;

	if (REDINFO_T(skb) == DIRECTED_TX)
		return REDINFO_PORTS(skb);

	return 0;
}

/* Forward the frame through all devices except:
 * - Back through the receiving device
 * - If it's a HSR frame: through a device where it has passed before
 * - if it's a PRP frame: through another PRP slave device (no bridge)
 * - To the local HSR master only if the frame is directly addressed to it, or
 *   a non-supervision multicast or broadcast frame.
 *
 * HSR slave devices should insert a HSR tag into the frame, or forward the
 * frame unchanged if it's already tagged. Interlink devices should strip HSR
 * tags if they're of the non-HSR type (but only after duplicate discard). The
 * master device always strips HSR tags.
 */
static void hsr_forward_do(struct hsr_frame_info *frame)
{
	struct sk_buff *skb = NULL;
	unsigned int dir_ports = 0;
	struct hsr_port *port;
	bool sent = false;

	hsr_for_each_port(frame->port_rcv->hsr, port) {
		struct hsr_priv *hsr = port->hsr;
		/* Don't send frame back the way it came */
		if (port == frame->port_rcv)
			continue;

		/* Don't deliver locally unless we should */
		if (port->type == HSR_PT_MASTER && !frame->is_local_dest)
			continue;

		/* Deliver frames directly addressed to us to master only */
		if (port->type != HSR_PT_MASTER && frame->is_local_exclusive)
			continue;

		/* If hardware duplicate generation is enabled, only send out
		 * one port.
		 */
		if ((port->dev->features & NETIF_F_HW_HSR_DUP) && sent)
			continue;

		/* Don't send frame over port where it has been sent before.
		 * Also if rx LRE is offloaded, hardware does duplication
		 * detection and discard and send only one copy to the upper
		 * device and thus discard duplicate detection. For PRP, frame
		 * could be from a SAN for which bypass duplicate discard here.
		 */
		if (!port->hsr->rx_offloaded && !frame->is_from_san &&
		    hsr_register_frame_out(port, frame->node_src,
					   frame->sequence_nr))
			continue;

		/* In LRE offloaded case, don't expect supervision frames from
		 * slave ports for host as they get processed at the h/w or
		 * firmware.
		 */
		if (frame->is_supervision &&
		    port->type == HSR_PT_MASTER && !port->hsr->rx_offloaded) {
			if (frame->skb_hsr)
				skb = frame->skb_hsr;
			else if (frame->skb_prp)
				skb = frame->skb_prp;
			if (skb)
				hsr_handle_sup_frame(frame);
			continue;
		}

		/* Check if frame is to be dropped. Eg. for PRP no forward
		 * between ports.
		 */
		if (hsr->proto_ops->drop_frame &&
		    hsr->proto_ops->drop_frame(frame, port))
			continue;

		dir_ports = hsr_directed_tx_ports(frame);
		if (dir_ports && !(dir_ports & BIT(port->type - 1)))
			continue;

		if (port->type != HSR_PT_MASTER) {
			skb = hsr->proto_ops->create_tagged_frame(frame, port);
		} else {
			skb = hsr->proto_ops->get_untagged_frame(frame, port);
			stripped_skb_get_shared_info(skb, frame);
		}

		if (!skb) {
			frame->port_rcv->dev->stats.rx_dropped++;
			if (frame->port_rcv->type == HSR_PT_SLAVE_A ||
			    frame->port_rcv->type ==  HSR_PT_SLAVE_B)
				INC_CNT_RX_ERROR_AB(frame->port_rcv->type,
						 port->hsr);
			continue;
		}

		skb->dev = port->dev;
		if (port->type == HSR_PT_MASTER) {
			hsr_deliver_master(skb, frame->node_src, port);
		} else {
			if (!hsr_xmit(skb, port, frame))
				sent = true;
		}
	}
}

static void check_local_dest(struct hsr_priv *hsr, struct sk_buff *skb,
			     struct hsr_frame_info *frame)
{
	if (hsr_addr_is_self(hsr, eth_hdr(skb)->h_dest)) {
		frame->is_local_exclusive = true;
		skb->pkt_type = PACKET_HOST;
	} else {
		frame->is_local_exclusive = false;
	}

	if (skb->pkt_type == PACKET_HOST ||
	    skb->pkt_type == PACKET_MULTICAST ||
	    skb->pkt_type == PACKET_BROADCAST) {
		frame->is_local_dest = true;
	} else {
		frame->is_local_dest = false;
	}
}

static void handle_std_frame(struct sk_buff *skb,
			     struct hsr_frame_info *frame)
{
	struct hsr_port *port = frame->port_rcv;
	struct hsr_priv *hsr = port->hsr;

	frame->skb_hsr = NULL;
	frame->skb_prp = NULL;
	frame->skb_std = skb;

	if (port->type != HSR_PT_MASTER) {
		frame->is_from_san = true;
	} else {
<<<<<<< HEAD
		if ((REDINFO_T(skb) == DIRECTED_TX) &&
		    (REDINFO_LSDU_SIZE(skb))) {
			frame->sequence_nr = REDINFO_SEQNR(skb);
		} else {
			/* Sequence nr for the master node */
			spin_lock_irqsave(&hsr->seqnr_lock, irqflags);
			frame->sequence_nr = hsr->sequence_nr;
			hsr->sequence_nr++;
			spin_unlock_irqrestore(&hsr->seqnr_lock, irqflags);
		}
=======
		/* Sequence nr for the master node */
		lockdep_assert_held(&hsr->seqnr_lock);
		frame->sequence_nr = hsr->sequence_nr;
		hsr->sequence_nr++;
>>>>>>> 179624a5
	}
}

int hsr_fill_frame_info(__be16 proto, struct sk_buff *skb,
			struct hsr_frame_info *frame)
{
	struct hsr_port *port = frame->port_rcv;
	struct hsr_priv *hsr = port->hsr;

	/* HSRv0 supervisory frames double as a tag so treat them as tagged. */
	if ((!hsr->prot_version && proto == htons(ETH_P_PRP)) ||
	    proto == htons(ETH_P_HSR)) {
		/* Check if skb contains hsr_ethhdr */
		if (skb->mac_len < sizeof(struct hsr_ethhdr))
			return -EINVAL;

		/* HSR tagged frame :- Data or Supervision */
		frame->skb_std = NULL;
		frame->skb_prp = NULL;
		frame->skb_hsr = skb;
		frame->sequence_nr = hsr_get_skb_sequence_nr(skb);
		return 0;
	}

	/* Standard frame or PRP from master port */
	handle_std_frame(skb, frame);

	return 0;
}

int prp_fill_frame_info(__be16 proto, struct sk_buff *skb,
			struct hsr_frame_info *frame)
{
	/* Supervision frame */
	struct prp_rct *rct = skb_get_PRP_rct(skb);

	if (rct &&
	    prp_check_lsdu_size(skb, rct, frame->is_supervision)) {
		frame->skb_hsr = NULL;
		frame->skb_std = NULL;
		frame->skb_prp = skb;
		frame->sequence_nr = prp_get_skb_sequence_nr(rct);
		return 0;
	}
	handle_std_frame(skb, frame);

	return 0;
}

static int fill_frame_info(struct hsr_frame_info *frame,
			   struct sk_buff *skb, struct hsr_port *port)
{
	struct hsr_priv *hsr = port->hsr;
	struct hsr_vlan_ethhdr *vlan_hdr;
	struct ethhdr *ethhdr;
	__be16 proto;
	int ret;

	/* Check if skb contains ethhdr */
	if (!hsr->rx_offloaded && skb->mac_len < sizeof(struct ethhdr))
		return -EINVAL;

	memset(frame, 0, sizeof(*frame));
	frame->is_supervision = is_supervision_frame(hsr, skb);

	/* When offloaded, don't expect Supervision frame which
	 * is terminated at h/w or f/w that offload the LRE
	 */
	if (frame->is_supervision && hsr->rx_offloaded &&
	    port->type != HSR_PT_MASTER)
		return -1;

	if (frame->is_supervision) {
		if (port->type == HSR_PT_SLAVE_A)
			INC_CNT_RX_SUP_A(hsr);
		else if (port->type == HSR_PT_SLAVE_B)
			INC_CNT_RX_SUP_B(hsr);
	}

	/* For Offloaded case, there is no need for node list since
	 * firmware/hardware implements LRE function.
	 */
	if (!hsr->rx_offloaded) {
		frame->node_src = hsr_get_node(port, &hsr->node_db, skb,
					       frame->is_supervision,
					       port->type);
		/* Unknown node and !is_supervision, or no mem */
		if (!frame->node_src)
			return -1;
	}

	ethhdr = (struct ethhdr *)skb_mac_header(skb);
	frame->is_vlan = false;
	proto = ethhdr->h_proto;

	if (proto == htons(ETH_P_8021Q))
		frame->is_vlan = true;

	if (frame->is_vlan) {
		vlan_hdr = (struct hsr_vlan_ethhdr *)ethhdr;
		proto = vlan_hdr->vlanhdr.h_vlan_encapsulated_proto;
	}

	frame->is_from_san = false;
	frame->port_rcv = port;
	ret = hsr->proto_ops->fill_frame_info(proto, skb, frame);
	if (ret)
		return ret;

	check_local_dest(port->hsr, skb, frame);

	return 0;
}

/* Must be called holding rcu read lock (because of the port parameter) */
void hsr_forward_skb(struct sk_buff *skb, struct hsr_port *port)
{
	struct hsr_frame_info frame;

	rcu_read_lock();
	if (fill_frame_info(&frame, skb, port) < 0)
		goto out_drop;

	/* Check for LAN_ID only for PRP */
	if (frame.skb_prp) {
		if (port->type == HSR_PT_SLAVE_A  ||
		    port->type == HSR_PT_SLAVE_B)
			prp_update_lre_error_stats(frame.skb_prp, port);
	}

	/* No need to register frame when rx offload is supported */
	if (!port->hsr->rx_offloaded)
		hsr_register_frame_in(frame.node_src, port,
				      frame.sequence_nr);
	hsr_forward_do(&frame);
	rcu_read_unlock();
	/* Gets called for ingress frames as well as egress from master port.
	 * So check and increment stats for master port only here.
	 */
	if (port->type == HSR_PT_MASTER) {
		port->dev->stats.tx_packets++;
		port->dev->stats.tx_bytes += skb->len;
	}

	kfree_skb(frame.skb_hsr);
	kfree_skb(frame.skb_prp);
	kfree_skb(frame.skb_std);
	return;

out_drop:
<<<<<<< HEAD
	INC_CNT_RX_ERROR_AB(port->type, port->hsr);
=======
	rcu_read_unlock();
>>>>>>> 179624a5
	port->dev->stats.tx_dropped++;
	kfree_skb(skb);
}<|MERGE_RESOLUTION|>--- conflicted
+++ resolved
@@ -665,23 +665,15 @@
 	if (port->type != HSR_PT_MASTER) {
 		frame->is_from_san = true;
 	} else {
-<<<<<<< HEAD
 		if ((REDINFO_T(skb) == DIRECTED_TX) &&
 		    (REDINFO_LSDU_SIZE(skb))) {
 			frame->sequence_nr = REDINFO_SEQNR(skb);
 		} else {
 			/* Sequence nr for the master node */
-			spin_lock_irqsave(&hsr->seqnr_lock, irqflags);
+			lockdep_assert_held(&hsr->seqnr_lock);
 			frame->sequence_nr = hsr->sequence_nr;
 			hsr->sequence_nr++;
-			spin_unlock_irqrestore(&hsr->seqnr_lock, irqflags);
 		}
-=======
-		/* Sequence nr for the master node */
-		lockdep_assert_held(&hsr->seqnr_lock);
-		frame->sequence_nr = hsr->sequence_nr;
-		hsr->sequence_nr++;
->>>>>>> 179624a5
 	}
 }
 
@@ -832,11 +824,8 @@
 	return;
 
 out_drop:
-<<<<<<< HEAD
 	INC_CNT_RX_ERROR_AB(port->type, port->hsr);
-=======
 	rcu_read_unlock();
->>>>>>> 179624a5
 	port->dev->stats.tx_dropped++;
 	kfree_skb(skb);
 }